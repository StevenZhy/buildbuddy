--- conflicted
+++ resolved
@@ -1996,13 +1996,7 @@
     go_repository(
         name = "com_github_hashicorp_go_version",
         importpath = "github.com/hashicorp/go-version",
-<<<<<<< HEAD
-        sum = "h1:3vNe/fWF5CBgRIguda1meWhsZHy3m8gCJ5wx+dIzX/E=",
-        version = "v1.2.0",
-=======
-        sum = "h1:McDWVJIU/y+u1BRV06dPaLfLCaT7fUTJLp5r04x7iNw=",
         version = "v1.3.0",
->>>>>>> 19875f3a
     )
 
     go_repository(
