syntax = "proto3";

import "proto/context.proto";

package eventlog;

option go_package = "proto;eventlog";

message GetEventLogChunkRequest {
  // The request context.
  context.RequestContext request_context = 1;

  // The invocation identifier itself.
  string invocation_id = 2;

  // Optionally specify the chunk to be returned; gets the last chunk if empty
  string chunk_id = 3;

  // Specify fewest lines that may be returned; additional chunks may be read
  // to meet this requirement. If no more chunks are available to be read and
  // this requirement is still not satisfied, the buffer will instead contain as
  // many lines as are available.
  int32 min_lines = 4;
}

message GetEventLogChunkResponse {
  // The response context.
  context.ResponseContext response_context = 1;

  // The surrounding chunk ids. Empty if no such chunk exists
  string previous_chunk_id = 2;
  string next_chunk_id = 3;
<<<<<<< HEAD
  message Chunk {
    string chunk_id = 1;

    bytes buffer = 2;
  }

  // The requested chunk
  Chunk chunk = 4;
=======

  // The requested log data
  bytes buffer = 4;
>>>>>>> 006a4270
}<|MERGE_RESOLUTION|>--- conflicted
+++ resolved
@@ -30,18 +30,7 @@
   // The surrounding chunk ids. Empty if no such chunk exists
   string previous_chunk_id = 2;
   string next_chunk_id = 3;
-<<<<<<< HEAD
-  message Chunk {
-    string chunk_id = 1;
-
-    bytes buffer = 2;
-  }
-
-  // The requested chunk
-  Chunk chunk = 4;
-=======
 
   // The requested log data
   bytes buffer = 4;
->>>>>>> 006a4270
 }