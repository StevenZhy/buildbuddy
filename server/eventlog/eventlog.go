package eventlog

import (
	"bufio"
	"bytes"
	"context"
	"math"
	"strings"
	"time"

	"github.com/buildbuddy-io/buildbuddy/server/backends/chunkstore"
	"github.com/buildbuddy-io/buildbuddy/server/environment"
	"github.com/buildbuddy-io/buildbuddy/server/interfaces"
<<<<<<< HEAD

	elpb "github.com/buildbuddy-io/buildbuddy/proto/eventlog"
=======
	"github.com/buildbuddy-io/buildbuddy/server/util/status"

	elpb "github.com/buildbuddy-io/buildbuddy/proto/eventlog"
	inpb "github.com/buildbuddy-io/buildbuddy/proto/invocation"
>>>>>>> 6feafe73
	ansi "github.com/leaanthony/go-ansi-parser"
)

const (
	// Chunks will be flushed to blobstore when they reach this size.
<<<<<<< HEAD
	defaultLogChunkSize = 1_000 // 2MB

	// Chunks will also be flushed to blobstore after this much time
	// passes with no new data being written.
	defaultChunkTimeout = 5 * time.Second
=======
	defaultLogChunkSize = 2_000_000 // 2MB

	// Chunks will also be flushed to blobstore after this much time
	// passes with no new data being written.
	defaultChunkTimeout = 15 * time.Second
>>>>>>> 6feafe73
)

func GetEventLogPathFromInvocationId(invocationId string) string {
	return invocationId + "/chunks/log/eventlog"
}

// Gets the chunk of the event log specified by the request from the blobstore and returns a response containing it
func GetEventLogChunk(ctx context.Context, env environment.Env, req *elpb.GetEventLogChunkRequest) (*elpb.GetEventLogChunkResponse, error) {
	inv, err := env.GetInvocationDB().LookupInvocation(ctx, req.GetInvocationId())
	if err != nil {
		return nil, err
	}

	c := chunkstore.New(env.GetBlobstore(), &chunkstore.ChunkstoreOptions{})
	eventLogPath := GetEventLogPathFromInvocationId(req.InvocationId)
	var intChunkId uint16
	if len(req.ChunkId) > 0 {
		var err error
		if intChunkId, err = chunkstore.ChunkIndexAsUint16(req.ChunkId); err != nil {
<<<<<<< HEAD
			return nil, err
		}
	} else {
		startingIndex, _ := chunkstore.ChunkIndexAsUint16(inv.LastChunkId)
		var err error
		if intChunkId, err = c.GetLastChunkIndex(ctx, eventLogPath, startingIndex); err != nil {
			return nil, err
		}
=======
			return nil, err
		}
	} else {
		startingIndex, _ := chunkstore.ChunkIndexAsUint16(inv.LastChunkId)
		var err error
		if intChunkId, err = c.GetLastChunkIndex(ctx, eventLogPath, startingIndex); err != nil {
			if status.IsNotFoundError(err) && inv.InvocationStatus != int64(inpb.Invocation_PARTIAL_INVOCATION_STATUS) {
				return &elpb.GetEventLogChunkResponse{
					Chunk: &elpb.GetEventLogChunkResponse_Chunk{
						Buffer: make([]byte, 0),
					},
				}, nil
			}
		}
>>>>>>> 6feafe73
	}

	rsp := &elpb.GetEventLogChunkResponse{
		Chunk: &elpb.GetEventLogChunkResponse_Chunk{
			ChunkId: chunkstore.ChunkIndexAsString(intChunkId),
<<<<<<< HEAD
			Lines:   make([][]byte, 0),
=======
			Buffer:  make([]byte, 0),
>>>>>>> 6feafe73
		},
	}
	if intChunkId < math.MaxInt16-1 {
		rsp.NextChunkId = chunkstore.ChunkIndexAsString(intChunkId + 1)
	}
	if intChunkId > 0 {
		rsp.PreviousChunkId = chunkstore.ChunkIndexAsString(intChunkId - 1)
	}

<<<<<<< HEAD
=======
	lineCount := 0
>>>>>>> 6feafe73
	for {
		buffer, err := c.ReadChunk(ctx, eventLogPath, intChunkId)
		if err != nil {
			return nil, err
		}
<<<<<<< HEAD
		lines := make([][]byte, 0)
=======
>>>>>>> 6feafe73
		scanner := bufio.NewScanner(bytes.NewReader(buffer))
		for scanner.Scan() {
			if scanner.Err() != nil {
				return nil, err
			}
<<<<<<< HEAD
			lines = append(lines, scanner.Bytes())
		}
		rsp.Chunk.Lines = append(lines, rsp.Chunk.Lines...)
		if len(rsp.Chunk.Lines) >= int(req.MinLines) {
			break
		} else if req.ReadBackward || req.ChunkId == "" {
=======
			lineCount++
		}
		if req.ReadBackward {
			rsp.Chunk.Buffer = append(buffer, rsp.Chunk.Buffer...)
		} else {
			rsp.Chunk.Buffer = append(rsp.Chunk.Buffer, buffer...)
		}
		if lineCount >= int(req.MinLines) {
			break
		}
		if req.ReadBackward || req.ChunkId == "" {
>>>>>>> 6feafe73
			// If the client specified a backwards Read or the client requested the tail of the log
			if intChunkId == 0 {
				rsp.PreviousChunkId = ""
				break
			}
			intChunkId--
			// No longer fetching a single chunk, ChunkId cannot be menaingfully set.
			rsp.Chunk.ChunkId = ""
			rsp.PreviousChunkId = chunkstore.ChunkIndexAsString(intChunkId - 1)
		} else {
			if intChunkId == math.MaxInt16-1 {
				rsp.NextChunkId = ""
				break
			}
			exists, err := c.ChunkExists(ctx, eventLogPath, intChunkId+1)
			if err != nil {
				return nil, err
			}
			if !exists {
				break
			}
			intChunkId++
			// No longer fetching a single chunk, ChunkId cannot be menaingfully set.
			rsp.Chunk.ChunkId = ""
			rsp.NextChunkId = chunkstore.ChunkIndexAsString(intChunkId + 1)
		}
	}

	return rsp, nil
}

func NewEventLogWriter(ctx context.Context, b interfaces.Blobstore, invocationId string) *EventLogWriter {
	return &EventLogWriter{
		chunkstore.New(
			b,
			&chunkstore.ChunkstoreOptions{
				WriteBlockSize:       defaultLogChunkSize,
				WriteTimeoutDuration: defaultChunkTimeout,
				NoSplitWrite:         true,
			},
		).Writer(ctx, GetEventLogPathFromInvocationId(invocationId)),
	}
}

type EventLogWriter struct {
	*chunkstore.ChunkstoreWriter
}

func (w *EventLogWriter) WriteLines(p []byte) (int, error) {
	bytesWritten := 0
	scanner := bufio.NewScanner(bytes.NewReader(p))
	if scanner.Err() != nil {
		return bytesWritten, scanner.Err()
	}
	line := scanner.Bytes()
	for scanner.Scan() {
		n, err := w.ChunkstoreWriter.Write(append(line, '\n'))
		bytesWritten += n
		if err != nil {
			return bytesWritten, err
		}
		if scanner.Err() != nil {
			return bytesWritten, scanner.Err()
		}
		line = scanner.Bytes()
	}
	if len(p) != 0 && p[len(p)-1] == '\n' {
		line = append(line, '\n')
	}
	n, err := w.ChunkstoreWriter.Write(append(line, '\n'))
	bytesWritten += n
	return bytesWritten, err
}

<<<<<<< HEAD
=======
// Split ANSI text by line, rewriting ANSI control sequences when necessary such
// that any line printed individually is still formatted as it was in the
// original buffer
>>>>>>> 6feafe73
func (w *EventLogWriter) WriteLinesANSI(p []byte) (int, error) {
	s := string(p)
	if !ansi.HasEscapeCodes(s) {
		return w.WriteLines(p)
	}
	remainingSegments, err := ansi.Parse(string(s))
	// If parsing fails just fall back to normal write lines.
	if err != nil {
		return w.WriteLines(p)
	}
	bytesWritten := 0
	remainingSegmentsIndex := 0
	for remainingSegmentsIndex < len(remainingSegments) {
		segment := remainingSegments[remainingSegmentsIndex]
		label := segment.Label
		if len(label) == 0 {
			remainingSegmentsIndex += 1
			continue
		}
		scanner := bufio.NewScanner(strings.NewReader(label))
		scanner.Scan()
		if scanner.Err() != nil {
			return bytesWritten, scanner.Err()
		}
		line := scanner.Text()
		for scanner.Scan() {
			segment.Label = line
			n, err := w.ChunkstoreWriter.Write(append([]byte(ansi.String(remainingSegments[:remainingSegmentsIndex+1])), '\n'))
			bytesWritten += n
			if err != nil {
				return bytesWritten, err
			}
			remainingSegments = remainingSegments[remainingSegmentsIndex:]
			remainingSegmentsIndex = 0
			if scanner.Err() != nil {
				return bytesWritten, scanner.Err()
			}
			line = scanner.Text()
		}
		segment.Label = line
		if strings.HasSuffix(label, "\n") {
			n, err := w.ChunkstoreWriter.Write(append([]byte(ansi.String(remainingSegments[:remainingSegmentsIndex+1])), '\n'))
			bytesWritten += n
			if err != nil {
				return bytesWritten, err
			}
			remainingSegments = remainingSegments[remainingSegmentsIndex+1:]
			remainingSegmentsIndex = 0
		} else {
			remainingSegmentsIndex += 1
		}
	}
	if len(remainingSegments) != 0 {
		n, err := w.ChunkstoreWriter.Write([]byte(ansi.String(remainingSegments)))
		bytesWritten += n
		if err != nil {
			return bytesWritten, err
		}
	}
	return bytesWritten, nil
}

func (w *EventLogWriter) Write(p []byte) (int, error) {
	if len(p) == 0 {
		return 0, nil
	}
	return w.WriteLinesANSI(p)
}<|MERGE_RESOLUTION|>--- conflicted
+++ resolved
@@ -11,33 +11,20 @@
 	"github.com/buildbuddy-io/buildbuddy/server/backends/chunkstore"
 	"github.com/buildbuddy-io/buildbuddy/server/environment"
 	"github.com/buildbuddy-io/buildbuddy/server/interfaces"
-<<<<<<< HEAD
-
-	elpb "github.com/buildbuddy-io/buildbuddy/proto/eventlog"
-=======
 	"github.com/buildbuddy-io/buildbuddy/server/util/status"
 
 	elpb "github.com/buildbuddy-io/buildbuddy/proto/eventlog"
 	inpb "github.com/buildbuddy-io/buildbuddy/proto/invocation"
->>>>>>> 6feafe73
 	ansi "github.com/leaanthony/go-ansi-parser"
 )
 
 const (
 	// Chunks will be flushed to blobstore when they reach this size.
-<<<<<<< HEAD
 	defaultLogChunkSize = 1_000 // 2MB
 
 	// Chunks will also be flushed to blobstore after this much time
 	// passes with no new data being written.
 	defaultChunkTimeout = 5 * time.Second
-=======
-	defaultLogChunkSize = 2_000_000 // 2MB
-
-	// Chunks will also be flushed to blobstore after this much time
-	// passes with no new data being written.
-	defaultChunkTimeout = 15 * time.Second
->>>>>>> 6feafe73
 )
 
 func GetEventLogPathFromInvocationId(invocationId string) string {
@@ -57,16 +44,6 @@
 	if len(req.ChunkId) > 0 {
 		var err error
 		if intChunkId, err = chunkstore.ChunkIndexAsUint16(req.ChunkId); err != nil {
-<<<<<<< HEAD
-			return nil, err
-		}
-	} else {
-		startingIndex, _ := chunkstore.ChunkIndexAsUint16(inv.LastChunkId)
-		var err error
-		if intChunkId, err = c.GetLastChunkIndex(ctx, eventLogPath, startingIndex); err != nil {
-			return nil, err
-		}
-=======
 			return nil, err
 		}
 	} else {
@@ -81,17 +58,12 @@
 				}, nil
 			}
 		}
->>>>>>> 6feafe73
 	}
 
 	rsp := &elpb.GetEventLogChunkResponse{
 		Chunk: &elpb.GetEventLogChunkResponse_Chunk{
 			ChunkId: chunkstore.ChunkIndexAsString(intChunkId),
-<<<<<<< HEAD
-			Lines:   make([][]byte, 0),
-=======
 			Buffer:  make([]byte, 0),
->>>>>>> 6feafe73
 		},
 	}
 	if intChunkId < math.MaxInt16-1 {
@@ -101,32 +73,17 @@
 		rsp.PreviousChunkId = chunkstore.ChunkIndexAsString(intChunkId - 1)
 	}
 
-<<<<<<< HEAD
-=======
 	lineCount := 0
->>>>>>> 6feafe73
 	for {
 		buffer, err := c.ReadChunk(ctx, eventLogPath, intChunkId)
 		if err != nil {
 			return nil, err
 		}
-<<<<<<< HEAD
-		lines := make([][]byte, 0)
-=======
->>>>>>> 6feafe73
 		scanner := bufio.NewScanner(bytes.NewReader(buffer))
 		for scanner.Scan() {
 			if scanner.Err() != nil {
 				return nil, err
 			}
-<<<<<<< HEAD
-			lines = append(lines, scanner.Bytes())
-		}
-		rsp.Chunk.Lines = append(lines, rsp.Chunk.Lines...)
-		if len(rsp.Chunk.Lines) >= int(req.MinLines) {
-			break
-		} else if req.ReadBackward || req.ChunkId == "" {
-=======
 			lineCount++
 		}
 		if req.ReadBackward {
@@ -138,7 +95,6 @@
 			break
 		}
 		if req.ReadBackward || req.ChunkId == "" {
->>>>>>> 6feafe73
 			// If the client specified a backwards Read or the client requested the tail of the log
 			if intChunkId == 0 {
 				rsp.PreviousChunkId = ""
@@ -213,12 +169,9 @@
 	return bytesWritten, err
 }
 
-<<<<<<< HEAD
-=======
 // Split ANSI text by line, rewriting ANSI control sequences when necessary such
 // that any line printed individually is still formatted as it was in the
 // original buffer
->>>>>>> 6feafe73
 func (w *EventLogWriter) WriteLinesANSI(p []byte) (int, error) {
 	s := string(p)
 	if !ansi.HasEscapeCodes(s) {
