--- conflicted
+++ resolved
@@ -122,22 +122,14 @@
 	return p, nil
 }
 
-<<<<<<< HEAD
-func RoleToProto(role int32) grpb.Group_Role {
-=======
 func RoleToProto(role Role) grpb.Group_Role {
->>>>>>> ffa93a20
 	if role&AdminRole == AdminRole {
 		return grpb.Group_ADMIN_ROLE
 	}
 	return grpb.Group_DEVELOPER_ROLE
 }
 
-<<<<<<< HEAD
-func RoleFromProto(role grpb.Group_Role) int32 {
-=======
 func RoleFromProto(role grpb.Group_Role) Role {
->>>>>>> ffa93a20
 	if role == grpb.Group_ADMIN_ROLE {
 		return AdminRole
 	}
