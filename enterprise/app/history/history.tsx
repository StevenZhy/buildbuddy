--- conflicted
+++ resolved
@@ -133,21 +133,11 @@
       });
     }
 
-<<<<<<< HEAD
     this.aggregateStatsRpc = rpcService.service
       .getInvocationStat(request)
       .then((response) => {
         console.log(response);
-        this.setState({ aggregateStats: response.invocationStat });
-=======
-    this.fetchSubscription.add(
-      from<Promise<invocation.GetInvocationStatResponse>>(rpcService.service.getInvocationStat(request)).subscribe({
-        next: (response) => {
-          console.log(response);
-          this.setState({ aggregateStats: response.invocationStat.filter((stat) => stat.name) });
-        },
-        complete: () => this.setState({ loadingAggregateStats: false }),
->>>>>>> b326e32f
+        this.setState({ aggregateStats: response.invocationStat.filter((stat) => stat.name) });
       })
       .finally(() => this.setState({ loadingAggregateStats: false }));
   }
