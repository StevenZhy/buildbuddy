package auth

import (
	"context"
	"fmt"
	"net/http"
	"net/url"
	"regexp"
	"strings"
	"sync"
	"time"

	"github.com/buildbuddy-io/buildbuddy/server/config"
	"github.com/buildbuddy-io/buildbuddy/server/environment"
	"github.com/buildbuddy-io/buildbuddy/server/interfaces"
	"github.com/buildbuddy-io/buildbuddy/server/tables"
	"github.com/buildbuddy-io/buildbuddy/server/util/alert"
	"github.com/buildbuddy-io/buildbuddy/server/util/capabilities"
	"github.com/buildbuddy-io/buildbuddy/server/util/log"
	"github.com/buildbuddy-io/buildbuddy/server/util/lru"
	"github.com/buildbuddy-io/buildbuddy/server/util/random"
	"github.com/buildbuddy-io/buildbuddy/server/util/request_context"
	"github.com/buildbuddy-io/buildbuddy/server/util/role"
	"github.com/buildbuddy-io/buildbuddy/server/util/status"
	"github.com/golang-jwt/jwt"
	"github.com/google/uuid"
	"golang.org/x/oauth2"
	"google.golang.org/grpc/credentials"
	"google.golang.org/grpc/metadata"
	"google.golang.org/grpc/peer"

	akpb "github.com/buildbuddy-io/buildbuddy/proto/api_key"
	burl "github.com/buildbuddy-io/buildbuddy/server/util/url"
	oidc "github.com/coreos/go-oidc"
)

const (
	// The key that the user object is stored under in the
	// context.
	contextUserKey = "auth.user"
	// The key any error is stored under if the user could not be
	// authenticated.
	contextUserErrorKey = "auth.error"

	// The key the JWT token string is stored under.
	// NB: This value must match the value in
	// bb/server/rpc/filters/filters.go which copies/reads this value
	// to/from the outgoing/incoming request contexts.
	contextTokenStringKey = "x-buildbuddy-jwt"

	// The key that the basicAuth object is stored under in the
	// context.
	contextBasicAuthKey = "basicauth.user"

	// The key any error is stored under if the user could not be
	// authenticated.
	contextBasicAuthErrorKey = "basicauth.error"
	authorityHeader          = ":authority"
	basicAuthHeader          = "authorization"

	contextAPIKeyKey = "api.key"
	APIKeyHeader     = "x-buildbuddy-api-key"

	// The name of params read on /login to understand which
	// issuer to use and where to redirect the client after
	// login.
	authRedirectParam = "redirect_url"
	authIssuerParam   = "issuer_url"
	slugParam         = "slug"

	// The name of the auth cookies used to authenticate the
	// client.
	jwtCookie        = "Authorization"
	sessionIDCookie  = "Session-ID"
	authIssuerCookie = "Authorization-Issuer"
	stateCookie      = "State-Token"
	redirCookie      = "Redirect-Url"

	// How long certain cookies last
	tempCookieDuration  = 24 * time.Hour
	loginCookieDuration = 365 * 24 * time.Hour

	// BuildBuddy JWT duration maximum.
	defaultBuildBuddyJWTDuration = 24 * time.Hour

	// Maximum amount of time we will cache Group information for an API key.
	defaultAPIKeyGroupCacheTTL = 5 * time.Minute
	// Maximum number of entries in API Key -> Group cache.
	apiKeyGroupCacheSize = 10000

	// WARNING: app/auth/auth_service.ts depends on these messages matching.
	userNotFoundMsg = "User not found"
	loggedOutMsg    = "User logged out"
)

var (
	authCodeOption []oauth2.AuthCodeOption = []oauth2.AuthCodeOption{oauth2.AccessTypeOffline, oauth2.ApprovalForce}
	apiKeyRegex                            = regexp.MustCompile(APIKeyHeader + "=([a-zA-Z0-9]*)")
	jwtKey                                 = []byte("set_the_jwt_in_config") // set via config.
)

func jwtKeyFunc(token *jwt.Token) (interface{}, error) {
	return jwtKey, nil
}

type Claims struct {
	jwt.StandardClaims
	UserID        string `json:"user_id"`
	GroupID       string `json:"group_id"`
	Impersonating bool   `json:"impersonating"`
	// TODO(bduffany): remove this field
	AllowedGroups          []string                      `json:"allowed_groups"`
	GroupMemberships       []*interfaces.GroupMembership `json:"group_memberships"`
	Capabilities           []akpb.ApiKey_Capability      `json:"capabilities"`
	UseGroupOwnedExecutors bool                          `json:"use_group_owned_executors,omitempty"`
}

func (c *Claims) GetUserID() string {
	return c.UserID
}

func (c *Claims) GetGroupID() string {
	return c.GroupID
}

func (c *Claims) IsImpersonating() bool {
	return c.Impersonating
}

func (c *Claims) GetAllowedGroups() []string {
	return c.AllowedGroups
}

func (c *Claims) GetGroupMemberships() []*interfaces.GroupMembership {
	return c.GroupMemberships
}

func (c *Claims) IsAdmin() bool {
	for _, groupID := range c.AllowedGroups {
		if groupID == "admin" {
			return true
		}
	}
	return false
}

func (c *Claims) HasCapability(cap akpb.ApiKey_Capability) bool {
	for _, cc := range c.Capabilities {
		if cap == cc {
			return true
		}
	}
	return false
}

func (c *Claims) GetUseGroupOwnedExecutors() bool {
	return c.UseGroupOwnedExecutors
}

func assembleJWT(ctx context.Context, claims *Claims) (string, error) {
	expirationTime := time.Now().Add(defaultBuildBuddyJWTDuration)
	deadline, ok := ctx.Deadline()
	if ok {
		expirationTime = deadline
	}
	claims.StandardClaims = jwt.StandardClaims{ExpiresAt: expirationTime.Unix()}
	token := jwt.NewWithClaims(jwt.SigningMethodHS256, claims)
	tokenString, err := token.SignedString(jwtKey)
	return tokenString, err
}

func SetCookie(env environment.Env, w http.ResponseWriter, name, value string, expiry time.Time) {
	http.SetCookie(w, &http.Cookie{
		Name:     name,
		Value:    value,
		Expires:  expiry,
		HttpOnly: true,
		SameSite: http.SameSiteLaxMode,
		Path:     "/",
		Secure:   env.GetConfigurator().GetHttpsOnlyCookies(),
	})
}

func ClearCookie(env environment.Env, w http.ResponseWriter, name string) {
	SetCookie(env, w, name, "", time.Now())
}

func GetCookie(r *http.Request, name string) string {
	if c, err := r.Cookie(name); err == nil {
		return c.Value
	}
	return ""
}

func setLoginCookie(env environment.Env, w http.ResponseWriter, jwt, issuer, sessionID string) {
	expiry := time.Now().Add(loginCookieDuration)
	SetCookie(env, w, jwtCookie, jwt, expiry)
	SetCookie(env, w, authIssuerCookie, issuer, expiry)
	SetCookie(env, w, sessionIDCookie, sessionID, expiry)
}

func clearLoginCookie(env environment.Env, w http.ResponseWriter) {
	ClearCookie(env, w, jwtCookie)
	ClearCookie(env, w, authIssuerCookie)
	ClearCookie(env, w, sessionIDCookie)
}

type userToken struct {
	Email      string `json:"email"`
	Sub        string `json:"sub"`
	Name       string `json:"name"`
	GivenName  string `json:"given_name"`
	FamilyName string `json:"family_name"`
	Picture    string `json:"picture"`
	issuer     string
	slug       string
}

func (t *userToken) GetIssuer() string {
	return t.issuer
}

func (t *userToken) GetSubscriber() string {
	return t.Sub
}

func (t *userToken) GetSubID() string {
	return t.issuer + "/" + t.Sub
}

type authenticator interface {
	getSlug() string
	getIssuer() string
	authCodeURL(state string, opts ...oauth2.AuthCodeOption) string
	exchange(ctx context.Context, code string, opts ...oauth2.AuthCodeOption) (*oauth2.Token, error)
	verifyTokenAndExtractUser(ctx context.Context, jwt string, checkExpiry bool) (*userToken, error)
	renewToken(ctx context.Context, refreshToken string) (*oauth2.Token, error)
}

type oidcAuthenticator struct {
	oauth2Config       func() (*oauth2.Config, error)
	cachedOauth2Config *oauth2.Config
	oidcConfig         *oidc.Config
	cachedProvider     *oidc.Provider
	provider           func() (*oidc.Provider, error)
	issuer             string
	slug               string
}

func extractToken(issuer, slug string, idToken *oidc.IDToken) (*userToken, error) {
	ut := &userToken{
		issuer: issuer,
		slug:   slug,
	}
	if err := idToken.Claims(ut); err != nil {
		return nil, err
	}
	return ut, nil
}

func (a *oidcAuthenticator) getIssuer() string {
	return a.issuer
}

func (a *oidcAuthenticator) getSlug() string {
	return a.slug
}

func (a *oidcAuthenticator) authCodeURL(state string, opts ...oauth2.AuthCodeOption) string {
	oauth2Config, err := a.oauth2Config()
	if err != nil {
		return ""
	}
	return oauth2Config.AuthCodeURL(state, opts...)
}

func (a *oidcAuthenticator) exchange(ctx context.Context, code string, opts ...oauth2.AuthCodeOption) (*oauth2.Token, error) {
	oauth2Config, err := a.oauth2Config()
	if err != nil {
		return nil, err
	}
	return oauth2Config.Exchange(ctx, code, opts...)
}

func (a *oidcAuthenticator) verifyTokenAndExtractUser(ctx context.Context, jwt string, checkExpiry bool) (*userToken, error) {
	conf := a.oidcConfig
	conf.SkipExpiryCheck = !checkExpiry
	provider, err := a.provider()
	if err != nil {
		return nil, err
	}
	validToken, err := provider.Verifier(conf).Verify(ctx, jwt)
	if err != nil {
		return nil, err
	}
	return extractToken(a.issuer, a.slug, validToken)
}

func (a *oidcAuthenticator) renewToken(ctx context.Context, refreshToken string) (*oauth2.Token, error) {
	oauth2Config, err := a.oauth2Config()
	if err != nil {
		return nil, err
	}
	src := oauth2Config.TokenSource(ctx, &oauth2.Token{RefreshToken: refreshToken})
	return src.Token() // this actually renews the token
}

type apiKeyGroupCacheEntry struct {
	data         interfaces.APIKeyGroup
	expiresAfter time.Time
}

// apiKeyGroupCache is a cache for API Key -> Group lookups. A single Bazel invocation
// can generate large bursts of RPCs, each of which needs to be authed.
// There's no need to go to the database for every single request as this data
// rarely changes.
type apiKeyGroupCache struct {
	// Note that even though we base this off an LRU cache, every entry has a hard expiration
	// time to force a refresh of the underlying data.
	lru interfaces.LRU
	ttl time.Duration
	mu  sync.RWMutex
}

func newAPIKeyGroupCache(configurator *config.Configurator) (*apiKeyGroupCache, error) {
	ttl := defaultAPIKeyGroupCacheTTL
	if configurator.GetAuthAPIKeyGroupCacheTTL() != "" {
		configTTL, err := time.ParseDuration(configurator.GetAuthAPIKeyGroupCacheTTL())
		if err != nil {
			return nil, status.InvalidArgumentErrorf("invalid API Key -> Group cache TTL [%s]: %v", configurator.GetAuthAPIKeyGroupCacheTTL(), err)
		}
		ttl = configTTL
	}

	config := &lru.Config{
		MaxSize: apiKeyGroupCacheSize,
		SizeFn:  func(v interface{}) int64 { return 1 },
	}
	lru, err := lru.NewLRU(config)
	if err != nil {
		return nil, status.InternalErrorf("error initializing API Key -> Group cache: %v", err)
	}
	return &apiKeyGroupCache{lru: lru, ttl: ttl}, nil
}

func (c *apiKeyGroupCache) Get(apiKey string) (akg interfaces.APIKeyGroup, ok bool) {
	c.mu.RLock()
	v, ok := c.lru.Get(apiKey)
	c.mu.RUnlock()
	if !ok {
		return nil, ok
	}
	entry, ok := v.(*apiKeyGroupCacheEntry)
	if !ok {
		// Should never happen.
		log.Errorf("Data in cache was of wrong type, got type %T", v)
		return nil, false
	}
	if time.Now().After(entry.expiresAfter) {
		return nil, false
	}
	return entry.data, true
}

func (c *apiKeyGroupCache) Add(apiKey string, apiKeyGroup interfaces.APIKeyGroup) {
	c.mu.Lock()
	c.lru.Add(apiKey, &apiKeyGroupCacheEntry{data: apiKeyGroup, expiresAfter: time.Now().Add(c.ttl)})
	c.mu.Unlock()
}

type OpenIDAuthenticator struct {
	env              environment.Env
	myURL            *url.URL
	apiKeyGroupCache *apiKeyGroupCache
	authenticators   []authenticator
}

func createAuthenticatorsFromConfig(ctx context.Context, env environment.Env, authConfigs []config.OauthProvider, authURL *url.URL) ([]authenticator, error) {
	var authenticators []authenticator
	for _, authConfig := range authConfigs {
		// declare local var that shadows loop var for closure capture
		authConfig := authConfig
		oidcConfig := &oidc.Config{
			ClientID:        authConfig.ClientID,
			SkipExpiryCheck: false,
		}
		authenticator := &oidcAuthenticator{
			slug:       authConfig.Slug,
			issuer:     authConfig.IssuerURL,
			oidcConfig: oidcConfig,
		}

		// initialize provider and oauth2Config.Endpoint on-demand, since our self oauth provider won't be reachable until the server starts
		var oauth2ConfigMutex sync.Mutex
		authenticator.oauth2Config = func() (*oauth2.Config, error) {
			oauth2ConfigMutex.Lock()
			defer oauth2ConfigMutex.Unlock()
			var err error
			if authenticator.cachedOauth2Config == nil {
				var provider *oidc.Provider
				if provider, err = authenticator.provider(); err == nil {
					// "openid" is a required scope for OpenID Connect flows.
					scopes := []string{oidc.ScopeOpenID, "profile", "email"}
					// Google reject the offline_access scope in favor of access_type=offline url param which already gets
					// set in our auth flow thanks to the oauth2.AccessTypeOffline authCodeOption at the top of this file.
					// https://github.com/coreos/go-oidc/blob/v2.2.1/oidc.go#L30
					if authConfig.IssuerURL != "https://accounts.google.com" && !env.GetConfigurator().GetDisableRefreshToken() {
						scopes = append(scopes, oidc.ScopeOfflineAccess)
					}
					// Configure an OpenID Connect aware OAuth2 client.
					authenticator.cachedOauth2Config = &oauth2.Config{
						ClientID:     authConfig.ClientID,
						ClientSecret: authConfig.ClientSecret,
						RedirectURL:  authURL.String(),
						Endpoint:     provider.Endpoint(),
						Scopes:       scopes,
					}
				}
			}
			return authenticator.cachedOauth2Config, err
		}

		var providerMutex sync.Mutex
		authenticator.provider = func() (*oidc.Provider, error) {
			providerMutex.Lock()
			defer providerMutex.Unlock()
			var err error
			if authenticator.cachedProvider == nil {
				if authenticator.cachedProvider, err = oidc.NewProvider(ctx, authConfig.IssuerURL); err != nil {
					log.Errorf("Error Initializing auth: %v", err)
				}
			}
			return authenticator.cachedProvider, err
		}

		authenticators = append(authenticators, authenticator)
	}
	return authenticators, nil
}

func newOpenIDAuthenticator(ctx context.Context, env environment.Env, oauthProviders []config.OauthProvider) (*OpenIDAuthenticator, error) {
	oia := &OpenIDAuthenticator{
		env: env,
	}

	myURL, err := url.Parse(env.GetConfigurator().GetAppBuildBuddyURL())
	if err != nil {
		return nil, err
	}
	authURL, err := myURL.Parse("/auth/")
	if err != nil {
		return nil, err
	}
	oia.myURL = myURL
	oia.authenticators, err = createAuthenticatorsFromConfig(ctx, env, oauthProviders, authURL)
	if err != nil {
		return nil, err
	}

	// Set the JWT key.
	jwtKey = []byte(env.GetConfigurator().GetAuthJWTKey())

	// Initialize API Key -> Group cache unless it's disabled by config.
	if env.GetConfigurator().GetAuthAPIKeyGroupCacheTTL() != "0" {
		akgCache, err := newAPIKeyGroupCache(env.GetConfigurator())
		if err != nil {
			return nil, err
		}
		oia.apiKeyGroupCache = akgCache
	}
	return oia, nil
}

func newForTesting(ctx context.Context, env environment.Env, testAuthenticator authenticator) (*OpenIDAuthenticator, error) {
	oia, err := newOpenIDAuthenticator(ctx, env, nil /*oauthProviders=*/)
	if err != nil {
		return nil, err
	}
	oia.authenticators = append(oia.authenticators, testAuthenticator)
	return oia, nil
}

func NewOpenIDAuthenticator(ctx context.Context, env environment.Env, authConfigs []config.OauthProvider) (*OpenIDAuthenticator, error) {
	if len(authConfigs) == 0 {
		return nil, status.FailedPreconditionErrorf("No auth providers specified in config!")
	}

	a, err := newOpenIDAuthenticator(ctx, env, authConfigs)
	if err != nil {
		alert.UnexpectedEvent("authentication_configuration_failed", "Failed to configure authentication: %s", err)
	}

	return a, err
}

func (a *OpenIDAuthenticator) validateRedirectURL(redirectURL string) error {
	if a.myURL.Host == "" {
		return status.FailedPreconditionError("You must specify a build_buddy_url in your config to enable authentication. For more information, see: https://www.buildbuddy.io/docs/config-app")
	}
	return burl.ValidateRedirect(a.env, redirectURL)
}

func (a *OpenIDAuthenticator) getAuthConfig(issuer string) authenticator {
	for _, a := range a.authenticators {
		if burl.SameHostname(a.getIssuer(), issuer) {
			return a
		}
	}
	return nil
}

func (a *OpenIDAuthenticator) getAuthConfigForSlug(slug string) authenticator {
	for _, a := range a.authenticators {
		if strings.EqualFold(a.getSlug(), slug) {
			return a
		}
	}
	return nil
}

func (a *OpenIDAuthenticator) lookupAPIKeyGroupFromAPIKey(ctx context.Context, apiKey string) (interfaces.APIKeyGroup, error) {
	if apiKey == "" {
		return nil, status.UnauthenticatedError("missing API key")
	}
	if a.apiKeyGroupCache != nil {
		d, ok := a.apiKeyGroupCache.Get(apiKey)
		if ok {
			return d, nil
		}
	}
	authDB := a.env.GetAuthDB()
	if authDB == nil {
		return nil, status.FailedPreconditionError("AuthDB not configured")
	}
	apkg, err := authDB.GetAPIKeyGroupFromAPIKey(ctx, apiKey)
	if err == nil && a.apiKeyGroupCache != nil {
		a.apiKeyGroupCache.Add(apiKey, apkg)
	}
	return apkg, err
}

func userClaims(u *tables.User, effectiveGroup string) *Claims {
	allowedGroups := make([]string, 0, len(u.Groups))
	groupMemberships := make([]*interfaces.GroupMembership, 0, len(u.Groups))
	for _, g := range u.Groups {
		allowedGroups = append(allowedGroups, g.Group.GroupID)
		groupMemberships = append(groupMemberships, &interfaces.GroupMembership{
			GroupID: g.Group.GroupID,
			Role:    role.Role(g.Role),
		})
	}
	return &Claims{
		UserID:           u.UserID,
		GroupMemberships: groupMemberships,
		AllowedGroups:    allowedGroups,
		GroupID:          effectiveGroup,
	}
}

func groupClaims(akg interfaces.APIKeyGroup) *Claims {
	return &Claims{
		GroupID:       akg.GetGroupID(),
		AllowedGroups: []string{akg.GetGroupID()},
		// For now, API keys are assigned the default role.
		GroupMemberships: []*interfaces.GroupMembership{
			{GroupID: akg.GetGroupID(), Role: role.Default},
		},
		Capabilities:           capabilities.FromInt(akg.GetCapabilities()),
		UseGroupOwnedExecutors: akg.GetUseGroupOwnedExecutors(),
	}
}

func authContextWithError(ctx context.Context, err error) context.Context {
	return context.WithValue(ctx, contextUserErrorKey, err)
}

func authContextFromClaims(ctx context.Context, claims *Claims, err error) context.Context {
	if err != nil {
		return authContextWithError(ctx, err)
	}
	tokenString, err := assembleJWT(ctx, claims)
	if err != nil {
		return authContextWithError(ctx, err)
	}
	ctx = context.WithValue(ctx, contextTokenStringKey, tokenString)
	// Note: we clear the error here in case it was set initially by the
	// authentication handler, but then we want to re-authenticate later on in the
	// request lifecycle, and authentication is successful.
	// Specifically, we do this when we see the API key in the "BuildStarted" event.
	ctx = context.WithValue(ctx, contextUserErrorKey, nil)
	return ctx
}

func (a *OpenIDAuthenticator) ParseAPIKeyFromString(input string) (string, error) {
	matches := apiKeyRegex.FindAllStringSubmatch(input, -1)
	l := len(matches)
	if l == 0 {
		// The api key header is not present
		return "", nil
	}
	lastMatch := matches[l-1]
	if len(lastMatch) != 2 {
		return "", status.UnauthenticatedError("failed to parse API key: invalid input")
	}
	if apiKey := lastMatch[1]; apiKey != "" {
		return apiKey, nil
	}
	return "", status.UnauthenticatedError("failed to parse API key: missing API Key")
}

func (a *OpenIDAuthenticator) AuthContextFromAPIKey(ctx context.Context, apiKey string) context.Context {
	if _, ok := ctx.Value(APIKeyHeader).(string); ok {
		alert.UnexpectedEvent("overwrite_api_key", "Overwriting existing value of %q in context.", APIKeyHeader)
	}
	ctx = context.WithValue(ctx, APIKeyHeader, apiKey)
	claims, err := a.claimsFromAPIKey(ctx, apiKey)
	return authContextFromClaims(ctx, claims, err)
}

func (a *OpenIDAuthenticator) TrustedJWTFromAuthContext(ctx context.Context) string {
	jwt, ok := ctx.Value(contextTokenStringKey).(string)
	if !ok {
		return ""
	}
	return jwt
}

func (a *OpenIDAuthenticator) AuthContextFromTrustedJWT(ctx context.Context, jwt string) context.Context {
	return context.WithValue(ctx, contextTokenStringKey, jwt)
}

func (a *OpenIDAuthenticator) claimsFromAPIKey(ctx context.Context, apiKey string) (*Claims, error) {
	akg, err := a.lookupAPIKeyGroupFromAPIKey(ctx, apiKey)
	if err != nil {
		return nil, err
	}
	return groupClaims(akg), nil
}

func (a *OpenIDAuthenticator) claimsFromBasicAuth(ctx context.Context, login, pass string) (*Claims, error) {
	authDB := a.env.GetAuthDB()
	if authDB == nil {
		return nil, status.FailedPreconditionError("AuthDB not configured")
	}
	akg, err := authDB.GetAPIKeyGroupFromBasicAuth(ctx, login, pass)
	if err != nil {
		return nil, err
	}
	return groupClaims(akg), nil
}

func ClaimsFromSubID(env environment.Env, ctx context.Context, subID string) (*Claims, error) {
	authDB := env.GetAuthDB()
	if authDB == nil {
		return nil, status.FailedPreconditionError("AuthDB not configured")
	}
	u, err := authDB.LookupUserFromSubID(ctx, subID)
	if err != nil {
		return nil, err
	}
	eg := ""
	if c := requestcontext.ProtoRequestContextFromContext(ctx); c != nil && c.GetGroupId() != "" {
		for _, g := range u.Groups {
			if g.Group.GroupID == c.GetGroupId() {
				eg = c.GetGroupId()
			}
		}
	}

	claims := userClaims(u, eg)

	// If the user is trying to impersonate a member of another org and has Admin
	// role within the configured admin group, set their authenticated user to
	// *only* have access to the org being impersonated.
	if c := requestcontext.ProtoRequestContextFromContext(ctx); c != nil && c.GetImpersonatingGroupId() != "" {
		adminGroupID := env.GetConfigurator().GetAuthAdminGroupID()
		for _, membership := range claims.GetGroupMemberships() {
			if membership.GroupID != adminGroupID || membership.Role != role.Admin {
				continue
			}
			u.Groups = []*tables.GroupRole{{
				Group: tables.Group{GroupID: c.GetImpersonatingGroupId()},
				Role:  uint32(role.Admin),
			}}
			claims := userClaims(u, c.GetImpersonatingGroupId())
			claims.Impersonating = true
			return claims, nil
		}
		return nil, status.PermissionDeniedError("You do not have permissions to impersonate group members.")
	}

	return claims, nil
}

func (a *OpenIDAuthenticator) claimsFromAuthorityString(ctx context.Context, authority string) (*Claims, error) {
	loginPass := strings.SplitN(authority, ":", 2)
	if len(loginPass) == 2 {
		return a.claimsFromBasicAuth(ctx, loginPass[0], loginPass[1])
	}
	return a.claimsFromAPIKey(ctx, authority)
}

func (a *OpenIDAuthenticator) AuthenticateGRPCRequest(ctx context.Context) (interfaces.UserInfo, error) {
	return a.authenticateGRPCRequest(ctx, false /* acceptJWT= */)
}

func (a *OpenIDAuthenticator) authenticateGRPCRequest(ctx context.Context, acceptJWT bool) (*Claims, error) {
	p, ok := peer.FromContext(ctx)

	if ok && p != nil && p.AuthInfo != nil {
		certs := p.AuthInfo.(credentials.TLSInfo).State.PeerCertificates
		if len(certs) > 0 && certs[0].Subject.SerialNumber != "" {
			return a.claimsFromAPIKey(ctx, certs[0].Subject.SerialNumber)
		}
	}

	if md, ok := metadata.FromIncomingContext(ctx); ok {
		keys := md.Get(APIKeyHeader)
		if l := len(keys); l > 0 {
			// get the last key
			return a.claimsFromAPIKey(ctx, keys[l-1])
		}

		if keys := md.Get(basicAuthHeader); len(keys) > 0 {
			return a.claimsFromAuthorityString(ctx, keys[0])
		}

		if keys := md.Get(authorityHeader); len(keys) > 0 {
			// Authenticate with :authority header
			lpAndHost := strings.SplitN(keys[0], "@", 2)
			if len(lpAndHost) == 2 {
				return a.claimsFromAuthorityString(ctx, lpAndHost[0])
			}
		}
	}

	if acceptJWT {
		// Check if we're already authenticated from incoming headers.
		if claims, err := a.authenticatedUser(ctx); err == nil {
			return claims, nil
		}
	}

	return nil, status.UnauthenticatedError("gRPC request is missing credentials.")
}

// AuthenticatedGRPCContext attempts to authenticate the gRPC request using peer info,
// API key header, or basic auth headers.
//
// If none of the above information is provided, UnauthenticatedError is returned via the
// `contextUserErrorKey` context value.
func (a *OpenIDAuthenticator) AuthenticatedGRPCContext(ctx context.Context) context.Context {
	claims, err := a.authenticateGRPCRequest(ctx, true /* acceptJWT= */)
	return authContextFromClaims(ctx, claims, err)
}

func (a *OpenIDAuthenticator) AuthenticatedHTTPContext(w http.ResponseWriter, r *http.Request) context.Context {
	claims, userToken, err := a.authenticateUser(w, r)
	ctx := r.Context()
	if userToken != nil {
		// Store the user information in the context even if authentication fails.
		// This information is used in the user creation flow.
		ctx = context.WithValue(ctx, contextUserKey, userToken)
	}
	if err != nil {
		return authContextWithError(ctx, err)
	}
	return authContextFromClaims(ctx, claims, err)
}

func (a *OpenIDAuthenticator) authenticateUser(w http.ResponseWriter, r *http.Request) (*Claims, *userToken, error) {
	ctx := r.Context()
	if apiKey := r.Header.Get(APIKeyHeader); apiKey != "" {
		claims, err := a.claimsFromAPIKey(ctx, apiKey)
		return claims, nil, err
	}

	jwt := GetCookie(r, jwtCookie)
	if jwt == "" {
		return nil, nil, status.PermissionDeniedErrorf("No jwt set")
	}
	issuer := GetCookie(r, authIssuerCookie)
	sessionID := GetCookie(r, sessionIDCookie)

	auth := a.getAuthConfig(issuer)
	if auth == nil {
		return nil, nil, status.PermissionDeniedErrorf("No config found for issuer: %s", issuer)
	}

<<<<<<< HEAD
	authDB := a.env.GetAuthDB()
	if authDB == nil {
		return nil, nil, status.FailedPreconditionError("AuthDB not configured")
	}

	// If the token is corrupt for some reason (not just out of date); then
	// bail.
	ut, err := auth.verifyTokenAndExtractUser(ctx, jwt, false /*checkExpiry*/)
=======
	ut, err := auth.verifyTokenAndExtractUser(ctx, jwt /*checkExpiry=*/, false)
>>>>>>> bb2d0ecd
	if err != nil {
		return nil, nil, err
	}

<<<<<<< HEAD
	// If the session is not found, bail.
	sesh, err := authDB.ReadSession(ctx, sessionID)
	if err != nil {
		return nil, ut, status.PermissionDeniedError(loggedOutMsg)
	}

	if err := auth.checkAccessToken(ctx, jwt, sesh.AccessToken); err != nil {
		return nil, ut, status.PermissionDeniedError(loggedOutMsg)
	}

	// Now try to verify the token again -- this time we check for expiry.
	// If it succeeds, we're done! Otherwise we fall through to refreshing
	// the token below.
	if ut, err := auth.verifyTokenAndExtractUser(ctx, jwt, true /*=checkExpiry*/); err == nil {
		claims, err := ClaimsFromSubID(a.env, ctx, ut.GetSubID())
		return claims, ut, err
	}

	// WE only refresh the token if:
	//   - there is a valid session
	//   - at_hash matches (so no other update has happened in the mean time)
	//   - token is just out of date.
	// Still here? Token needs a refresh. Do that now.
	newToken, err := auth.renewToken(ctx, sesh.RefreshToken)
	if err != nil {
		return nil, nil, err
	}

	sesh.ExpiryUsec = time.Unix(0, newToken.Expiry.UnixNano()).UnixMicro()
	sesh.AccessToken = newToken.AccessToken

	if err := authDB.InsertOrUpdateUserSession(ctx, sessionID, sesh); err != nil {
		return nil, nil, err
	}
	if jwt, ok := newToken.Extra("id_token").(string); ok {
		setLoginCookie(a.env, w, jwt, issuer, sessionID)
		claims, err := ClaimsFromSubID(a.env, ctx, ut.GetSubID())
		return claims, ut, err
	}
=======
	// Now try to verify the token again -- this time we check for expiry.
	// If it succeeds, we're done! Otherwise we fall through to refreshing
	// the token below.
	if ut, err := auth.verifyTokenAndExtractUser(ctx, jwt /*checkExpiry=*/, true); err == nil {
		claims, err := ClaimsFromSubID(a.env, ctx, ut.GetSubID())
		return claims, ut, err
	}

	// Now attempt to refresh the token.
	if authDB := a.env.GetAuthDB(); authDB != nil {
		tt, err := authDB.ReadToken(ctx, ut.GetSubID())
		if err != nil {
			return nil, nil, err
		}
		newToken, err := auth.renewToken(ctx, tt.RefreshToken)
		if err != nil {
			return nil, nil, err
		}
		if err := authDB.InsertOrUpdateUserToken(ctx, ut.GetSubID(), tt); err != nil {
			return nil, nil, err
		}
		if jwt, ok := newToken.Extra("id_token").(string); ok {
			setLoginCookie(a.env, w, jwt, issuer)
			claims, err := ClaimsFromSubID(a.env, ctx, ut.GetSubID())
			return claims, ut, err
		}
	}
>>>>>>> bb2d0ecd
	return nil, nil, status.PermissionDeniedError("could not refresh token")
}

func (a *OpenIDAuthenticator) authenticatedUser(ctx context.Context) (*Claims, error) {
	// If context already contains a JWT, just verify it and return the claims.
	if tokenString, ok := ctx.Value(contextTokenStringKey).(string); ok && tokenString != "" {
		claims := &Claims{}
		_, err := jwt.ParseWithClaims(tokenString, claims, jwtKeyFunc)
		if err != nil {
			return nil, err
		}
		return claims, nil
	}

	// If there's no error or we have an assertion failure; just return a
	// user not found error.
	err, ok := ctx.Value(contextUserErrorKey).(error)
	if !ok || err == nil {
		return nil, status.UnauthenticatedError(userNotFoundMsg)
	}

	// if there was an error set on the context, and it was an
	// Unauthenticated or PermissionDeniedError, then the FE can handle it,
	// so pass it through.
	if status.IsUnauthenticatedError(err) || status.IsPermissionDeniedError(err) {
		return nil, err
	}

	// All other types of errors will be converted into Unauthenticated
	// errors.
	// WARNING: app/auth/auth_service.ts depends on this status being UNAUTHENTICATED.
	return nil, status.UnauthenticatedErrorf("%s: %s", userNotFoundMsg, err.Error())
}

func (a *OpenIDAuthenticator) AuthenticatedUser(ctx context.Context) (interfaces.UserInfo, error) {
	// We don't return directly so that we can return a nil-interface instead of an interface holding a nil *Claims.
	// Callers should be checking err before before accessing the user, but in case they don't this will prevent a nil
	// dereference.
	claims, err := a.authenticatedUser(ctx)
	if err != nil {
		return nil, err
	}
	return claims, nil
}

func (a *OpenIDAuthenticator) FillUser(ctx context.Context, user *tables.User) error {
	t, ok := ctx.Value(contextUserKey).(*userToken)
	if !ok {
		// WARNING: app/auth/auth_service.ts depends on this status being UNAUTHENTICATED.
		return status.UnauthenticatedError("No user token available to fill user")
	}

	pk, err := tables.PrimaryKeyForTable("Users")
	if err != nil {
		return err
	}
	user.UserID = pk
	user.SubID = t.GetSubID()
	user.FirstName = t.GivenName
	user.LastName = t.FamilyName
	user.Email = t.Email
	user.ImageURL = t.Picture
	if t.slug != "" {
		user.Groups = []*tables.GroupRole{
			{Group: tables.Group{URLIdentifier: &t.slug}},
		}
	}
	return nil
}

func (a *OpenIDAuthenticator) Login(w http.ResponseWriter, r *http.Request) {
	issuer := r.URL.Query().Get(authIssuerParam)
	auth := a.getAuthConfig(issuer)

	if slug := r.URL.Query().Get(slugParam); slug != "" {
		auth = a.getAuthConfigForSlug(slug)
		if auth == nil {
			redirectWithError(w, r, status.PermissionDeniedErrorf("No SSO config found for slug: %s", slug))
			return
		}
		issuer = auth.getIssuer()
	}

	if auth == nil {
		redirectWithError(w, r, status.PermissionDeniedErrorf("No config found for issuer: %s", issuer))
		return
	}

	// Set the "state" cookie which will be returned to us by tha authentication
	// provider in the URL. We verify that it matches.
	state := fmt.Sprintf("%d", random.RandUint64())
	SetCookie(a.env, w, stateCookie, state, time.Now().Add(tempCookieDuration))

	redirectURL := r.URL.Query().Get(authRedirectParam)
	if err := a.validateRedirectURL(redirectURL); err != nil {
		redirectWithError(w, r, err)
		return
	}

	// Set the redirection URL in a cookie so we can use it after validating
	// the user in our /auth callback.
	SetCookie(a.env, w, redirCookie, redirectURL, time.Now().Add(tempCookieDuration))

	// Set the issuer cookie so we remember which issuer to use when exchanging
	// a token later in our /auth callback.
	SetCookie(a.env, w, authIssuerCookie, issuer, time.Now().Add(tempCookieDuration))

	// Redirect to the login provider (and ask for a refresh token).
	u := auth.authCodeURL(state, authCodeOption...)
	http.Redirect(w, r, u, http.StatusTemporaryRedirect)
}

func (a *OpenIDAuthenticator) Logout(w http.ResponseWriter, r *http.Request) {
	redir := func() {
		redirURL := r.URL.Query().Get(authRedirectParam)
		if redirURL == "" {
			redirURL = "/" // default to redirecting home.
		}
		http.Redirect(w, r, redirURL, http.StatusTemporaryRedirect)
	}
	clearLoginCookie(a.env, w)
	defer redir()

	// Attempt to mark the user as logged out in the database by clearing
	// their access token.
	jwt := GetCookie(r, jwtCookie)
	if jwt == "" {
		return
	}
	sessionID := GetCookie(r, sessionIDCookie)
	if sessionID == "" {
		return
	}

	if authDB := a.env.GetAuthDB(); authDB != nil {
		if err := authDB.ClearSession(r.Context(), sessionID); err != nil {
			log.Errorf("Error clearing user session on logout: %s", err)
		}
	}
}

func (a *OpenIDAuthenticator) Auth(w http.ResponseWriter, r *http.Request) {
	ctx := r.Context()

	authDB := a.env.GetAuthDB()
	if authDB == nil {
		redirectWithError(w, r, status.FailedPreconditionError("AuthDB not configured"))
		return
	}

	// Verify "state" cookie match.
	if r.FormValue("state") != GetCookie(r, stateCookie) {
		redirectWithError(w, r, status.PermissionDeniedErrorf("state mismatch: %s != %s", r.FormValue("state"), GetCookie(r, stateCookie)))
		return
	}

	authError := r.URL.Query().Get("error")
	if authError != "" {
		redirectWithError(w, r, status.PermissionDeniedErrorf("Authenticator returned error: %s (%s %s)", authError, r.URL.Query().Get("error_desc"), r.URL.Query().Get("error_description")))
		return
	}

	// Lookup issuer from the cookie we set in /login.
	issuer := GetCookie(r, authIssuerCookie)
	auth := a.getAuthConfig(issuer)
	if auth == nil {
		redirectWithError(w, r, status.PermissionDeniedErrorf("No config found for issuer: %s", issuer))
		return
	}

	code := r.URL.Query().Get("code")
	oauth2Token, err := auth.exchange(ctx, code, authCodeOption...)
	if err != nil {
		redirectWithError(w, r, status.PermissionDeniedErrorf("Error exchanging code for auth token: %s", code))
		return
	}

	// Extract the ID Token (JWT) from OAuth2 token.
	jwt, ok := oauth2Token.Extra("id_token").(string)
	if !ok {
		redirectWithError(w, r, status.PermissionDeniedError("ID Token not present in auth response"))
		return
	}

	ut, err := auth.verifyTokenAndExtractUser(ctx, jwt /*checkExpiry=*/, true)
	if err != nil {
		redirectWithError(w, r, err)
		return
	}

	guid, err := uuid.NewRandom()
	if err != nil {
		redirectWithError(w, r, err)
		return
	}
	sessionID := guid.String()

	// OK, the token is valid so we will: store the refresh token in our DB
	// for later & set the login cookie so we know this user is logged in.
	setLoginCookie(a.env, w, jwt, issuer, sessionID)

	refreshToken, ok := oauth2Token.Extra("refresh_token").(string)
	if ok {
		expireTime := time.Unix(0, oauth2Token.Expiry.UnixNano())
		sesh := &tables.Session{
			SessionID:    sessionID,
			SubID:        ut.GetSubID(),
			AccessToken:  oauth2Token.AccessToken,
			RefreshToken: refreshToken,
			ExpiryUsec:   expireTime.UnixMicro(),
		}
		if err := authDB.InsertOrUpdateUserSession(ctx, sessionID, sesh); err != nil {
			redirectWithError(w, r, err)
			return
		}
	}

	redirURL := GetCookie(r, redirCookie)
	if redirURL == "" {
		redirURL = "/" // default to redirecting home.
	}
	http.Redirect(w, r, redirURL, http.StatusTemporaryRedirect)
}

// Parses the JWT's UserInfo from the context without verifying the JWT.
// Only use this if you know what you're doing and the JWT is coming from a trusted source
// that has already verified its authenticity.
func UserFromTrustedJWT(ctx context.Context) (interfaces.UserInfo, error) {
	if tokenString, ok := ctx.Value(contextTokenStringKey).(string); ok && tokenString != "" {
		claims := &Claims{}
		parser := jwt.Parser{}
		_, _, err := parser.ParseUnverified(tokenString, claims)
		if err != nil {
			return nil, err
		}
		return claims, nil
	}
	// WARNING: app/auth/auth_service.ts depends on this status being UNAUTHENTICATED.
	return nil, status.UnauthenticatedError(userNotFoundMsg)
}

func redirectWithError(w http.ResponseWriter, r *http.Request, err error) {
	log.Warning(err.Error())
	http.Redirect(w, r, "/?error="+url.QueryEscape(err.Error()), http.StatusTemporaryRedirect)
}<|MERGE_RESOLUTION|>--- conflicted
+++ resolved
@@ -787,7 +787,6 @@
 		return nil, nil, status.PermissionDeniedErrorf("No config found for issuer: %s", issuer)
 	}
 
-<<<<<<< HEAD
 	authDB := a.env.GetAuthDB()
 	if authDB == nil {
 		return nil, nil, status.FailedPreconditionError("AuthDB not configured")
@@ -796,14 +795,10 @@
 	// If the token is corrupt for some reason (not just out of date); then
 	// bail.
 	ut, err := auth.verifyTokenAndExtractUser(ctx, jwt, false /*checkExpiry*/)
-=======
-	ut, err := auth.verifyTokenAndExtractUser(ctx, jwt /*checkExpiry=*/, false)
->>>>>>> bb2d0ecd
 	if err != nil {
 		return nil, nil, err
 	}
 
-<<<<<<< HEAD
 	// If the session is not found, bail.
 	sesh, err := authDB.ReadSession(ctx, sessionID)
 	if err != nil {
@@ -843,35 +838,6 @@
 		claims, err := ClaimsFromSubID(a.env, ctx, ut.GetSubID())
 		return claims, ut, err
 	}
-=======
-	// Now try to verify the token again -- this time we check for expiry.
-	// If it succeeds, we're done! Otherwise we fall through to refreshing
-	// the token below.
-	if ut, err := auth.verifyTokenAndExtractUser(ctx, jwt /*checkExpiry=*/, true); err == nil {
-		claims, err := ClaimsFromSubID(a.env, ctx, ut.GetSubID())
-		return claims, ut, err
-	}
-
-	// Now attempt to refresh the token.
-	if authDB := a.env.GetAuthDB(); authDB != nil {
-		tt, err := authDB.ReadToken(ctx, ut.GetSubID())
-		if err != nil {
-			return nil, nil, err
-		}
-		newToken, err := auth.renewToken(ctx, tt.RefreshToken)
-		if err != nil {
-			return nil, nil, err
-		}
-		if err := authDB.InsertOrUpdateUserToken(ctx, ut.GetSubID(), tt); err != nil {
-			return nil, nil, err
-		}
-		if jwt, ok := newToken.Extra("id_token").(string); ok {
-			setLoginCookie(a.env, w, jwt, issuer)
-			claims, err := ClaimsFromSubID(a.env, ctx, ut.GetSubID())
-			return claims, ut, err
-		}
-	}
->>>>>>> bb2d0ecd
 	return nil, nil, status.PermissionDeniedError("could not refresh token")
 }
 
