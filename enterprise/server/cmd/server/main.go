package main

import (
	"context"
	"flag"
	"fmt"
	"io/fs"
	"time"

	"github.com/buildbuddy-io/buildbuddy/enterprise/server/api"
	"github.com/buildbuddy-io/buildbuddy/enterprise/server/auth"
	"github.com/buildbuddy-io/buildbuddy/enterprise/server/backends/authdb"
	"github.com/buildbuddy-io/buildbuddy/enterprise/server/backends/distributed"
	"github.com/buildbuddy-io/buildbuddy/enterprise/server/backends/gcs_cache"
	"github.com/buildbuddy-io/buildbuddy/enterprise/server/backends/memcache"
	"github.com/buildbuddy-io/buildbuddy/enterprise/server/backends/pubsub"
	"github.com/buildbuddy-io/buildbuddy/enterprise/server/backends/redis_cache"
	"github.com/buildbuddy-io/buildbuddy/enterprise/server/backends/redis_kvstore"
	"github.com/buildbuddy-io/buildbuddy/enterprise/server/backends/redis_metrics_collector"
	"github.com/buildbuddy-io/buildbuddy/enterprise/server/backends/s3_cache"
	"github.com/buildbuddy-io/buildbuddy/enterprise/server/backends/userdb"
	"github.com/buildbuddy-io/buildbuddy/enterprise/server/composable_cache"
	"github.com/buildbuddy-io/buildbuddy/enterprise/server/execution_service"
	"github.com/buildbuddy-io/buildbuddy/enterprise/server/invocation_search_service"
	"github.com/buildbuddy-io/buildbuddy/enterprise/server/invocation_stat_service"
	"github.com/buildbuddy-io/buildbuddy/enterprise/server/remote_execution/execution_server"
	"github.com/buildbuddy-io/buildbuddy/enterprise/server/saml"
	"github.com/buildbuddy-io/buildbuddy/enterprise/server/scheduling/scheduler_server"
	"github.com/buildbuddy-io/buildbuddy/enterprise/server/scheduling/task_router"
	"github.com/buildbuddy-io/buildbuddy/enterprise/server/splash"
	"github.com/buildbuddy-io/buildbuddy/enterprise/server/usage"
	"github.com/buildbuddy-io/buildbuddy/enterprise/server/usage_service"
	"github.com/buildbuddy-io/buildbuddy/enterprise/server/util/redisutil"
	"github.com/buildbuddy-io/buildbuddy/enterprise/server/webhooks/bitbucket"
	"github.com/buildbuddy-io/buildbuddy/enterprise/server/webhooks/github"
	"github.com/buildbuddy-io/buildbuddy/server/config"
	"github.com/buildbuddy-io/buildbuddy/server/interfaces"
	"github.com/buildbuddy-io/buildbuddy/server/janitor"
	"github.com/buildbuddy-io/buildbuddy/server/libmain"
	"github.com/buildbuddy-io/buildbuddy/server/real_environment"
	"github.com/buildbuddy-io/buildbuddy/server/static"
	"github.com/buildbuddy-io/buildbuddy/server/telemetry"
	"github.com/buildbuddy-io/buildbuddy/server/util/grpc_client"
	"github.com/buildbuddy-io/buildbuddy/server/util/healthcheck"
	"github.com/buildbuddy-io/buildbuddy/server/util/log"
	"github.com/buildbuddy-io/buildbuddy/server/util/timeutil"
	"github.com/buildbuddy-io/buildbuddy/server/util/tracing"
	"github.com/buildbuddy-io/buildbuddy/server/version"
	"google.golang.org/api/option"

	bundle "github.com/buildbuddy-io/buildbuddy/enterprise"
	telserver "github.com/buildbuddy-io/buildbuddy/enterprise/server/telemetry"
	workflow "github.com/buildbuddy-io/buildbuddy/enterprise/server/workflow/service"
	repb "github.com/buildbuddy-io/buildbuddy/proto/remote_execution"
)

var (
	configFile = flag.String("config_file", "/config.yaml", "The path to a buildbuddy config file")
	serverType = flag.String("server_type", "buildbuddy-server", "The server type to match on health checks")
)

func configureFilesystemsOrDie(realEnv *real_environment.RealEnv) {
	// Ensure we always override the app filesystem because the enterprise
	// binary bundles a different app than the OS one does.
	// The static filesystem is the same, however, so we set it if the flag
	// is set, but we do not fall back to an embedded staticFS.
	realEnv.SetAppFilesystem(nil)
	if staticDirectoryFlag := flag.Lookup("static_directory"); staticDirectoryFlag != nil {
		if staticDirectory := staticDirectoryFlag.Value.String(); staticDirectory != "" {
			staticFS, err := static.FSFromRelPath(staticDirectory)
			if err != nil {
				log.Fatalf("Error getting static FS from relPath: %q: %s", staticDirectory, err)
			}
			realEnv.SetStaticFilesystem(staticFS)
		}
	}
	if appDirectoryFlag := flag.Lookup("app_directory"); appDirectoryFlag != nil {
		if appDirectory := appDirectoryFlag.Value.String(); appDirectory != "" {
			appFS, err := static.FSFromRelPath(appDirectory)
			if err != nil {
				log.Fatalf("Error getting app FS from relPath: %q: %s", appDirectory, err)
			}
			realEnv.SetAppFilesystem(appFS)
		}
	}
	if realEnv.GetAppFilesystem() == nil {
		bundleFS, err := bundle.Get()
		if err != nil {
			log.Fatalf("Error getting bundle FS: %s", err)
		}
		if realEnv.GetAppFilesystem() == nil {
			appFS, err := fs.Sub(bundleFS, "app")
			if err != nil {
				log.Fatalf("Error getting app FS from bundle: %s", err)
			}
			log.Debug("Using bundled enterprise app filesystem.")
			realEnv.SetAppFilesystem(appFS)
		}
	}
}

// NB: Most of the logic you'd typically find in a main.go file is in
// libmain.go. We put it there to reduce the duplicated code between the open
// source main() entry point and the enterprise main() entry point, both of
// which import from libmain.go.
func convertToProdOrDie(ctx context.Context, env *real_environment.RealEnv) {
	env.SetAuthDB(authdb.NewAuthDB(env.GetDBHandle()))
	configureFilesystemsOrDie(env)

	var authenticator interfaces.Authenticator
	authenticator, err := auth.NewOpenIDAuthenticator(ctx, env)
	if err == nil {
		if env.GetConfigurator().GetSAMLConfig().CertFile != "" {
			log.Info("SAML auth configured.")
			authenticator = saml.NewSAMLAuthenticator(env, authenticator)
		}
		env.SetAuthenticator(authenticator)
	} else {
		log.Warningf("No authentication will be configured: %s", err)
	}

	userDB, err := userdb.NewUserDB(env, env.GetDBHandle())
	if err != nil {
		log.Fatalf("Error setting up prod user DB: %s", err)
	}
	env.SetUserDB(userDB)

	stat := invocation_stat_service.NewInvocationStatService(env, env.GetDBHandle())
	env.SetInvocationStatService(stat)

	search := invocation_search_service.NewInvocationSearchService(env, env.GetDBHandle())
	env.SetInvocationSearchService(search)

	if env.GetConfigurator().GetAppUsageEnabled() {
		env.SetUsageService(usage_service.New(env))
	}

	apiServer := api.NewAPIServer(env)
	env.SetAPIService(apiServer)

	workflowService := workflow.NewWorkflowService(env)
	env.SetWorkflowService(workflowService)
	env.SetGitProviders([]interfaces.GitProvider{
		github.NewProvider(),
		bitbucket.NewProvider(),
	})

	env.SetSplashPrinter(&splash.Printer{})
}

func main() {
	flag.Parse()
	rootContext := context.Background()
	version.Print()

	configurator, err := config.NewConfigurator(*configFile)
	if err != nil {
		log.Fatalf("Error loading config from file: %s", err)
	}
	healthChecker := healthcheck.NewHealthChecker(*serverType)
	realEnv := libmain.GetConfiguredEnvironmentOrDie(configurator, healthChecker)
	if err := tracing.Configure(configurator, healthChecker); err != nil {
		log.Fatalf("Could not configure tracing: %s", err)
	}

	// Setup the prod fanciness in our environment
	convertToProdOrDie(rootContext, realEnv)

	// Install any prod-specific backends here.
	if gcsCacheConfig := configurator.GetCacheGCSConfig(); gcsCacheConfig != nil {
		opts := make([]option.ClientOption, 0)
		if gcsCacheConfig.CredentialsFile != "" {
			opts = append(opts, option.WithCredentialsFile(gcsCacheConfig.CredentialsFile))
		}
		gcsCache, err := gcs_cache.NewGCSCache(gcsCacheConfig.Bucket, gcsCacheConfig.ProjectID, gcsCacheConfig.TTLDays, opts...)
		if err != nil {
			log.Fatalf("Error configuring GCS cache: %s", err)
		}
		realEnv.SetCache(gcsCache)
	}

	if s3CacheConfig := configurator.GetCacheS3Config(); s3CacheConfig != nil {
		s3Cache, err := s3_cache.NewS3Cache(s3CacheConfig)
		if err != nil {
			log.Fatalf("Error configuring S3 cache: %s", err)
		}
		realEnv.SetCache(s3Cache)
	}

	if redisTarget := configurator.GetCacheRedisTarget(); redisTarget != "" {
		redisClient := redisutil.NewClient(redisTarget, healthChecker, "cache_redis")
		realEnv.SetCacheRedisClient(redisClient)
	}

	if redisTarget := configurator.GetDefaultRedisTarget(); redisTarget != "" {
		rdb := redisutil.NewClient(redisTarget, healthChecker, "default_redis")
		realEnv.SetDefaultRedisClient(rdb)

		rbuf := redisutil.NewCommandBuffer(rdb)
<<<<<<< HEAD
		cancel := rbuf.StartPeriodicFlush(context.Background())
		healthChecker.RegisterShutdownFunction(func(ctx context.Context) error {
			cancel()
			// Flush the Redis buffer one last time before shutting down.
			return rbuf.Flush(ctx)
		})
=======
		rbuf.StartPeriodicFlush(context.Background())
		realEnv.GetHealthChecker().RegisterShutdownFunction(rbuf.StopPeriodicFlush)
>>>>>>> aa141144

		rkv := redis_kvstore.New(rdb)
		realEnv.SetKeyValStore(rkv)
		rmc := redis_metrics_collector.New(rdb, rbuf)
		realEnv.SetMetricsCollector(rmc)
<<<<<<< HEAD

		if configurator.GetAppUsageTrackingEnabled() {
			region := realEnv.GetConfigurator().GetAppRegion()
			if region == "" {
				log.Fatalf("Usage tracking requires app.region to be configured.")
			}
			opts := &usage.TrackerOpts{Region: region}
			ut := usage.NewTracker(
				realEnv, timeutil.NewClock(), usage.NewFlushLock(realEnv), rbuf, opts)
			realEnv.SetUsageTracker(ut)

			ut.StartDBFlush()
			healthChecker.RegisterShutdownFunction(func(ctx context.Context) error {
				ut.StopDBFlush()
				return nil
			})
		}
	} else if configurator.GetAppUsageTrackingEnabled() {
		log.Fatalf("Usage tracking is enabled, but no Redis client is configured.")
=======
>>>>>>> aa141144
	}

	if redisTarget := configurator.GetRemoteExecutionRedisTarget(); redisTarget != "" {
		redisClient := redisutil.NewClient(redisTarget, healthChecker, "remote_execution_redis")
		realEnv.SetRemoteExecutionRedisClient(redisClient)

		// Task router uses the remote execution redis client.
		taskRouter, err := task_router.New(realEnv)
		if err != nil {
			log.Fatalf("Failed to create server: %s", err)
		}
		realEnv.SetTaskRouter(taskRouter)
	}

	if rbeConfig := configurator.GetRemoteExecutionConfig(); rbeConfig != nil {
		if redisTarget := configurator.GetRemoteExecutionRedisTarget(); redisTarget != "" {
			opts := redisutil.TargetToOptions(redisTarget)
			// This Redis client is used for potentially long running blocking operations.
			// We ideally would not want to  have an upper bound on the # of connections but the redis client library
			// does not  provide such an option so we  set the pool size to a high value to prevent this redis client
			// from being the bottleneck.
			opts.PoolSize = 10_000
			if rbeConfig.RedisPubSubPoolSize != 0 {
				opts.PoolSize = rbeConfig.RedisPubSubPoolSize
			}
			opts.IdleTimeout = 1 * time.Minute
			opts.IdleCheckFrequency = 1 * time.Minute
			opts.PoolTimeout = 5 * time.Second
			redisClient := redisutil.NewClientWithOpts(opts, healthChecker, "remote_execution_redis_pubsub")
			realEnv.SetRemoteExecutionRedisPubSubClient(redisClient)
		}
	}

	if dcc := configurator.GetDistributedCacheConfig(); dcc != nil {
		dcConfig := distributed.CacheConfig{
			ListenAddr:        dcc.ListenAddr,
			GroupName:         dcc.GroupName,
			ReplicationFactor: dcc.ReplicationFactor,
			Nodes:             dcc.Nodes,
			ClusterSize:       dcc.ClusterSize,
		}
		log.Infof("Enabling distributed cache with config: %+v", dcConfig)
		if len(dcConfig.Nodes) == 0 {
			dcConfig.PubSub = pubsub.NewPubSub(redisutil.NewClient(dcc.RedisTarget, healthChecker, "distributed_cache_redis"))
		}
		dc, err := distributed.NewDistributedCache(realEnv, realEnv.GetCache(), dcConfig, healthChecker)
		if err != nil {
			log.Fatalf("Error enabling distributed cache: %s", err.Error())
		}
		dc.StartListening()
		realEnv.SetCache(dc)
	}

	if mcTargets := configurator.GetCacheMemcacheTargets(); len(mcTargets) > 0 {
		log.Infof("Enabling memcache layer with targets: %s", mcTargets)
		mc := memcache.NewCache(mcTargets...)
		realEnv.SetCache(composable_cache.NewComposableCache(mc, realEnv.GetCache(), composable_cache.ModeReadThrough|composable_cache.ModeWriteThrough))
	} else if redisTarget := configurator.GetCacheRedisTarget(); redisTarget != "" {
		log.Infof("Enabling redis layer with targets: %s", redisTarget)
		maxValueSizeBytes := int64(0)
		if redisConfig := configurator.GetCacheRedisConfig(); redisConfig != nil {
			maxValueSizeBytes = redisConfig.MaxValueSizeBytes
		}
		r := redis_cache.NewCache(realEnv.GetCacheRedisClient(), maxValueSizeBytes)
		realEnv.SetCache(composable_cache.NewComposableCache(r, realEnv.GetCache(), composable_cache.ModeReadThrough|composable_cache.ModeWriteThrough))
	}

	if remoteExecConfig := configurator.GetRemoteExecutionConfig(); remoteExecConfig != nil {
		// Make sure capabilities server reflect that we're running
		// remote execution.
		executionServer, err := execution_server.NewExecutionServer(realEnv)
		if err != nil {
			log.Fatalf("Error initializing ExecutionServer: %s", err)
		}
		realEnv.SetRemoteExecutionService(executionServer)

		schedulerServer, err := scheduler_server.NewSchedulerServer(realEnv)
		if err != nil {
			log.Fatalf("Error configuring scheduler server: %v", err)
		}
		realEnv.SetSchedulerService(schedulerServer)

		// Fulfill internal remote execution requests locally.
		conn, err := grpc_client.DialTarget(fmt.Sprintf("grpc://localhost:%d", *libmain.GRPCPort))
		if err != nil {
			log.Fatalf("Error initializing remote execution client: %s", err)
		}
		realEnv.SetRemoteExecutionClient(repb.NewExecutionClient(conn))
	}

	executionService := execution_service.NewExecutionService(realEnv)
	realEnv.SetExecutionService(executionService)

	telemetryServer := telserver.NewTelemetryServer(realEnv, realEnv.GetDBHandle())
	telemetryServer.StartOrDieIfEnabled()

	telemetryClient := telemetry.NewTelemetryClient(realEnv)
	telemetryClient.Start()
	defer telemetryClient.Stop()

	cleanupService := janitor.NewJanitor(realEnv)
	cleanupService.Start()
	defer cleanupService.Stop()

	libmain.StartAndRunServices(realEnv) // Returns after graceful shutdown
}<|MERGE_RESOLUTION|>--- conflicted
+++ resolved
@@ -197,23 +197,13 @@
 		realEnv.SetDefaultRedisClient(rdb)
 
 		rbuf := redisutil.NewCommandBuffer(rdb)
-<<<<<<< HEAD
-		cancel := rbuf.StartPeriodicFlush(context.Background())
-		healthChecker.RegisterShutdownFunction(func(ctx context.Context) error {
-			cancel()
-			// Flush the Redis buffer one last time before shutting down.
-			return rbuf.Flush(ctx)
-		})
-=======
 		rbuf.StartPeriodicFlush(context.Background())
 		realEnv.GetHealthChecker().RegisterShutdownFunction(rbuf.StopPeriodicFlush)
->>>>>>> aa141144
 
 		rkv := redis_kvstore.New(rdb)
 		realEnv.SetKeyValStore(rkv)
 		rmc := redis_metrics_collector.New(rdb, rbuf)
 		realEnv.SetMetricsCollector(rmc)
-<<<<<<< HEAD
 
 		if configurator.GetAppUsageTrackingEnabled() {
 			region := realEnv.GetConfigurator().GetAppRegion()
@@ -233,8 +223,6 @@
 		}
 	} else if configurator.GetAppUsageTrackingEnabled() {
 		log.Fatalf("Usage tracking is enabled, but no Redis client is configured.")
-=======
->>>>>>> aa141144
 	}
 
 	if redisTarget := configurator.GetRemoteExecutionRedisTarget(); redisTarget != "" {
