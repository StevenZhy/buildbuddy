--- conflicted
+++ resolved
@@ -95,13 +95,9 @@
 	patchDigests                flagutil.StringSliceFlag
 	reportLiveRepoSetupProgress = flag.Bool("report_live_repo_setup_progress", false, "If set, repo setup output will be streamed live to the invocation instead of being postponed until the action is run.")
 
-<<<<<<< HEAD
 	shutdownAndExit = flag.Bool("shutdown_and_exit", false, "If set, runs bazel shutdown with the configured bazel_command, and exits. No other commands are run.")
 
-	bazelCommand      = flag.String("bazel_command", bazeliskBinaryName, "Bazel command to use.")
-=======
 	bazelCommand      = flag.String("bazel_command", "", "Bazel command to use.")
->>>>>>> e2ce0d04
 	bazelStartupFlags = flag.String("bazel_startup_flags", "", "Startup flags to pass to bazel. The value can include spaces and will be properly tokenized.")
 	debug             = flag.Bool("debug", false, "Print additional debug information in the action logs.")
 
