// +build linux
// +build !android

package firecracker

import (
	"context"
	"crypto/sha256"
	"encoding/json"
	"fmt"
	"io"
	"io/fs"
	"net"
	"os"
	"os/exec"
	"path/filepath"
	"strconv"
	"strings"
	"sync"
	"time"

	"github.com/bazelbuild/rules_go/go/tools/bazel"
	"github.com/buildbuddy-io/buildbuddy/enterprise/server/remote_execution/commandutil"
	"github.com/buildbuddy-io/buildbuddy/enterprise/server/remote_execution/container"
	"github.com/buildbuddy-io/buildbuddy/enterprise/server/remote_execution/snaploader"
	"github.com/buildbuddy-io/buildbuddy/enterprise/server/util/ext4"
	"github.com/buildbuddy-io/buildbuddy/enterprise/server/util/networking"
	"github.com/buildbuddy-io/buildbuddy/enterprise/server/util/vsock"
	"github.com/buildbuddy-io/buildbuddy/server/environment"
	"github.com/buildbuddy-io/buildbuddy/server/interfaces"
	"github.com/buildbuddy-io/buildbuddy/server/util/disk"
	"github.com/buildbuddy-io/buildbuddy/server/util/log"
	"github.com/buildbuddy-io/buildbuddy/server/util/status"
	"github.com/google/uuid"
	"github.com/sirupsen/logrus"
	"golang.org/x/sys/unix"
	"google.golang.org/grpc"

	bundle "github.com/buildbuddy-io/buildbuddy/enterprise"
	containerutil "github.com/buildbuddy-io/buildbuddy/enterprise/server/util/container"
	repb "github.com/buildbuddy-io/buildbuddy/proto/remote_execution"
	vmxpb "github.com/buildbuddy-io/buildbuddy/proto/vmexec"
	fcclient "github.com/firecracker-microvm/firecracker-go-sdk"
	fcmodels "github.com/firecracker-microvm/firecracker-go-sdk/client/models"
	bspb "google.golang.org/genproto/googleapis/bytestream"
)

const (
	// How long to wait for the VMM to listen on the firecracker socket.
	firecrackerSocketWaitTimeout = 3 * time.Second

	// How long to wait when dialing the vmexec server inside the VM.
	vSocketDialTimeout = 3 * time.Second

	// How long to wait for the jailer directory to be created.
	jailerDirectoryCreationTimeout = 1 * time.Second

	// The firecracker socket path (will be relative to the chroot).
	firecrackerSocketPath = "/run/fc.sock"

	// The vSock path (also relative to the chroot).
	firecrackerVSockPath = "/run/v.sock"

	// The names to use when creating a full snapshot (relative to chroot).
	fullDiskSnapshotName = "full-disk.snap"
	fullMemSnapshotName  = "full-mem.snap"

	// The workspacefs image name and drive ID.
	workspaceFSName  = "workspacefs.ext4"
	workspaceDriveID = "workspacefs"

	// The containerfs drive ID.
	containerFSName  = "containerfs.ext4"
	containerDriveID = "containerfs"

	// The networking deets for host and vm interfaces.
	// All VMs are configured with the same IP and tap device via boot args,
	// but because they run inside of a network namespace, they do not
	// conflict. More details here:
	// https://github.com/firecracker-microvm/firecracker/blob/main/docs/snapshotting/network-for-clones.md
	tapDeviceName = "vmtap0"
	tapDeviceMac  = "7a:a8:fa:dc:76:b7"
	tapIP         = "192.168.241.1"
	tapAddr       = tapIP + "/29"

	vmIP    = "192.168.241.2"
	vmAddr  = vmIP + "/29"
	vmIface = "eth0"

	// https://access.redhat.com/documentation/en-us/red_hat_enterprise_linux/7/html/networking_guide/sec-configuring_ip_networking_from_the_kernel_command_line
	// ip<client-IP-number>:[<server-id>]:<gateway-IP-number>:<netmask>:<client-hostname>:<interface>:{dhcp|dhcp6|auto6|on|any|none|off}
	machineIPBootArgs = "ip=" + vmIP + ":::255.255.255.48::" + vmIface + ":off"

	// This is pretty arbitrary limit -- when vmIdx gets this big it will
	// roll over to 0, causing new VMs to start re-using old local IPs. But
	// net namespaces are deleted upon VM removal, so this should not cause
	// any issue. If more than this many VMs were active on a single host at
	// once -- it would cause an error.
	maxVMSPerHost = 1000

	// Workspace slack space is how much extra space will be allocated in the
	// workspace disk image beyond the size of the existing files.
	workspaceSlackBytes = 100 * 1e6 // 100MB

	// This is the port on which the guest connects to the bytestream proxy on the host.
	byteStreamProxyPort = 9292
)

var (
	locateBinariesOnce  sync.Once
	locateBinariesError error
	masqueradingOnce    sync.Once

	// kernel + initrd
	kernelImagePath string
	initrdImagePath string

	// firecracker + jailer
	firecrackerBinPath string
	jailerBinPath      string

	vmIdx   int
	vmIdxMu sync.Mutex
)

func hashString(input string) (string, error) {
	h := sha256.New()
	if _, err := h.Write([]byte(input)); err != nil {
		return "", err
	}
	return fmt.Sprintf("%x", h.Sum(nil)), nil
}

func getFileReader(ctx context.Context, fileName string) (io.Reader, error) {
	sourcePath := ""

	// If the file exists on the filesystem, use that.
	if fp, err := exec.LookPath(fileName); err == nil {
		log.Debugf("Located %q at %s", fileName, fp)
		sourcePath = fp
	}

	// If the file exists in the binary runfiles, that works too.
	if rfp, err := bazel.RunfilesPath(); err == nil {
		targetFile := filepath.Join(rfp, "enterprise", fileName)
		if exists, err := disk.FileExists(targetFile); err == nil && exists {
			log.Debugf("Located %q at %s", fileName, targetFile)
			sourcePath = targetFile
		}
	}

	var fileReader io.Reader
	if sourcePath != "" {
		reader, err := disk.FileReader(ctx, sourcePath, 0, 0)
		if err != nil {
			return nil, err
		}
		fileReader = reader
	}

	// If file wasn't found, check the bundle, it may be available there.
	if fileReader == nil {
		if bundleFS, err := bundle.Get(); err == nil {
			if f, err := bundleFS.Open(fileName); err == nil {
				log.Debugf("Located %q in bundle", fileName)
				fileReader = f
			}
		}
	}
	return fileReader, nil
}

// putFileIntoDir finds "fileName" on the local filesystem, in runfiles, or
// in the bundle. It then puts that file into destdir (via hardlink or copying)
// and returns a path to the file in the new location. Files are written in
// a content-addressable-storage-based location, so when files are updated they
// will be put into new paths.
func putFileIntoDir(ctx context.Context, fileName, destDir string, mode fs.FileMode) (string, error) {
	fileReader, err := getFileReader(ctx, fileName)
	if err != nil {
		return "", err
	}
	// If fileReader is still nil, the file was not found, so return an error.
	if fileReader == nil {
		return "", status.NotFoundErrorf("File %q not found on fs, in runfiles or in bundle.", fileName)
	}

	// Compute the file hash to determine the new location where it should be written.
	h := sha256.New()
	if _, err := io.Copy(h, fileReader); err != nil {
		return "", err
	}
	fileHash := fmt.Sprintf("%x", h.Sum(nil))
	fileHome := filepath.Join(destDir, "executor", fileHash)
	if err := disk.EnsureDirectoryExists(fileHome); err != nil {
		return "", err
	}
	casPath := filepath.Join(fileHome, filepath.Base(fileName))
	if exists, err := disk.FileExists(casPath); err == nil && exists {
		log.Debugf("Found existing %q in path: %q", fileName, casPath)
		return casPath, nil
	}
	// Write the file to the new location if it does not exist there already.
	fileReader, err = getFileReader(ctx, fileName)
	if err != nil {
		return "", err
	}
	writer, err := disk.FileWriter(ctx, casPath)
	if err != nil {
		return "", err
	}
	if _, err := io.Copy(writer, fileReader); err != nil {
		return "", err
	}
	if err := writer.Close(); err != nil {
		return "", err
	}
	log.Debugf("Put %q into new path: %q", fileName, casPath)
	return casPath, nil
}

// waitUntilExists waits, up to maxWait, for localPath to exist. If the provided
// context is cancelled, this method returns immediately.
func waitUntilExists(ctx context.Context, maxWait time.Duration, localPath string) {
	ctx, cancel := context.WithTimeout(ctx, maxWait)
	defer cancel()

	start := time.Now()
	defer func() {
		log.Debugf("Waited %s for %q to be created.", time.Since(start), localPath)
	}()

	ticker := time.NewTicker(1 * time.Millisecond)
	defer func() {
		cancel()
		ticker.Stop()
	}()
	for {
		select {
		case <-ctx.Done():
			return
		case <-ticker.C:
			if _, err := os.Stat(localPath); err != nil {
				continue
			}
			return
		}
	}
}

func getLogrusLogger(debugMode bool) *logrus.Entry {
	logrusLogger := logrus.New()
	logrusLogger.SetLevel(logrus.ErrorLevel)
<<<<<<< HEAD
	if debugMode || true {
=======
	if debugMode {
>>>>>>> 14075e08
		logrusLogger.SetLevel(logrus.TraceLevel)
	}
	return logrus.NewEntry(logrusLogger)
}

func checkIfFilesExist(targetDir string, files ...string) bool {
	for _, f := range files {
		fileName := filepath.Base(f)
		newPath := filepath.Join(targetDir, fileName)
		if _, err := os.Stat(newPath); err != nil {
			return false
		}
	}
	return true
}

// byteStreamProxy is a server that proxies ByteStream RPCs between the guest VM and the remote cache.
// Prior to executing a task in the VM, `SetExecutionContext` context should be called to set the context to use
// to communicate with the remote cache.
// TODO(vadim): ideally we should also check if the server context is cancelled, not just the execution context
// TODO(vadim): take advantage of the file cache instead of always streaming from remote cache
type byteStreamProxy struct {
	target         bspb.ByteStreamClient
	unixSocketPath string

	mu      sync.Mutex
	server  *grpc.Server
	context context.Context
}

func (c *byteStreamProxy) Read(request *bspb.ReadRequest, server bspb.ByteStream_ReadServer) error {
	c.mu.Lock()
	ctx := c.context
	c.mu.Unlock()
	stream, err := c.target.Read(ctx, request)
	if err != nil {
		return err
	}
	for {
		rsp, err := stream.Recv()
		if err == io.EOF {
			return nil
		}
		if err != nil {
			return err
		}
		if err := server.Send(rsp); err != nil {
			return err
		}
	}
}

func (c *byteStreamProxy) Write(server bspb.ByteStream_WriteServer) error {
	c.mu.Lock()
	ctx := c.context
	c.mu.Unlock()
	stream, err := c.target.Write(ctx)
	if err != nil {
		return err
	}
	for {
		req, err := server.Recv()
		if err == io.EOF {
			return nil
		}
		if err != nil {
			return err
		}
		if err := stream.Send(req); err != nil {
			return err
		}
	}
}

func (c *byteStreamProxy) QueryWriteStatus(ctx context.Context, request *bspb.QueryWriteStatusRequest) (*bspb.QueryWriteStatusResponse, error) {
	c.mu.Lock()
	ctx = c.context
	c.mu.Unlock()
	return c.target.QueryWriteStatus(ctx, request)
}

func (c *byteStreamProxy) Start() error {
	c.mu.Lock()
	defer c.mu.Unlock()
	if c.server != nil {
		return status.FailedPreconditionError("ByteStreamProxy already started")
	}

	c.server = grpc.NewServer()
	bspb.RegisterByteStreamServer(c.server, c)
	lis, err := net.Listen("unix", c.unixSocketPath)
	if err != nil {
		return err
	}
	go func() {
		c.server.Serve(lis)
	}()
	return nil
}

func (c *byteStreamProxy) Stop() {
	c.mu.Lock()
	defer c.mu.Unlock()
	if c.server == nil {
		return
	}
	c.server.Stop()
	c.server = nil
}

func (c *byteStreamProxy) SetExecutionContext(ctx context.Context) {
	c.mu.Lock()
	c.context = ctx
	c.mu.Unlock()
}

func newBSProxy(unixSocketPath string, target bspb.ByteStreamClient) *byteStreamProxy {
	return &byteStreamProxy{target: target, unixSocketPath: unixSocketPath, context: context.Background()}
}

// Container invariants which cannot bechanged across snapshot/resume cycles.
// Things like the container used to create the image, the numCPUs / RAM, etc.
// Importantly, the files attached in the actionWorkingDir, which are attached
// to the VM, can change. This string will be hashed into the snapshot ID, so
// changing this algorithm will invalidate all existing cached snapshots. Be
// careful!
type Constants struct {
	NumCPUs          int64
	MemSizeMB        int64
	EnableNetworking bool
	DebugMode        bool
}

// FirecrackerContainer executes commands inside of a firecracker VM.
type FirecrackerContainer struct {
	id    string // a random GUID, unique per-run of firecracker
	vmIdx int    // the index of this vm on the host machine

	constants        Constants
	containerImage   string // the OCI container image. ex "alpine:latest"
	actionWorkingDir string // the action directory with inputs / outputs
	workspaceFSPath  string // the path to the workspace ext4 image
	containerFSPath  string // the path to the container ext4 image

	// when CASFS is enabled, this contains the layout for the next execution
	fsLayout *container.FileSystemLayout
	bsProxy  *byteStreamProxy

	jailerRoot           string            // the root dir the jailer will work in
	machine              *fcclient.Machine // the firecracker machine object.
	env                  environment.Env
	imageCacheAuth       *container.ImageCacheAuthenticator
	pausedSnapshotDigest *repb.Digest
	allowSnapshotStart   bool

	// If a container is resumed from a snapshot, the jailer
	// is started first using an external command and then the snapshot
	// is loaded. This slightly breaks the firecracker SDK's "Wait()"
	// method, so in that case we wait for the external jailer command
	// to finish, rather than calling "Wait()" on the sdk machine object.
<<<<<<< HEAD
	externalJailerCmd      *exec.Cmd
=======
	externalJailerCmd *exec.Cmd
>>>>>>> 14075e08
}

// ConfigurationHash returns a digest that can be used to look up or save a
// cached snapshot for this container configuration.
func (c *FirecrackerContainer) ConfigurationHash() (*repb.Digest, error) {
	params := []string{
		fmt.Sprintf("cpus=%d", c.constants.NumCPUs),
		fmt.Sprintf("mb=%d", c.constants.MemSizeMB),
		fmt.Sprintf("net=%t", c.constants.EnableNetworking),
		fmt.Sprintf("debug=%t", c.constants.DebugMode),
		fmt.Sprintf("container=%s", c.containerImage),
	}
	hashedString, err := hashString(strings.Join(params, "&"))
	if err != nil {
		return nil, err
	}
	return &repb.Digest{
		Hash:      hashedString,
		SizeBytes: int64(102),
	}, nil
}

func NewContainer(env environment.Env, imageCacheAuth *container.ImageCacheAuthenticator, opts ContainerOpts) (*FirecrackerContainer, error) {
	// WARNING: because of the limitation on the length of unix sock file
	// paths (103), this directory path needs to be short. Specifically, a
	// full sock path will look like:
	// /tmp/firecracker/217d4de0-4b28-401b-891b-18e087718ad1/root/run/fc.sock
	// everything after "/tmp" is 65 characters, so 38 are left for the
	// jailerRoot.
	if opts.JailerRoot == "" {
		opts.JailerRoot = "/tmp"
	}
	if len(opts.JailerRoot) > 38 {
		return nil, status.InvalidArgumentErrorf("JailerRoot must be < 38 characters. Was %q (%d).", opts.JailerRoot, len(opts.JailerRoot))
	}
	if err := disk.EnsureDirectoryExists(opts.JailerRoot); err != nil {
		return nil, err
	}

	// Ensure our kernel and initrd exist on the same filesystem where we'll
	// be jailing containers. This allows us to hardlink these files rather
	// than copying them around over and over again.
	if err := copyStaticFiles(context.Background(), opts.JailerRoot); err != nil {
		return nil, err
	}

	c := &FirecrackerContainer{
		constants: Constants{
			NumCPUs:          opts.NumCPUs,
			MemSizeMB:        opts.MemSizeMB,
			EnableNetworking: opts.EnableNetworking,
			DebugMode:        opts.DebugMode,
		},
		jailerRoot:         opts.JailerRoot,
		containerImage:     opts.ContainerImage,
		actionWorkingDir:   opts.ActionWorkingDirectory,
		env:                env,
		imageCacheAuth:     imageCacheAuth,
		allowSnapshotStart: opts.AllowSnapshotStart,
	}

	if err := c.newID(); err != nil {
		return nil, err
	}
	if opts.ForceVMIdx != 0 {
		c.vmIdx = opts.ForceVMIdx
	}
	return c, nil
}

func (c *FirecrackerContainer) SaveSnapshot(ctx context.Context, instanceName string, d *repb.Digest) (*repb.Digest, error) {
	start := time.Now()
	defer func() {
		log.Debugf("SaveSnapshot took %s", time.Since(start))
	}()

	if err := c.machine.PauseVM(ctx); err != nil {
		log.Errorf("Error pausing VM: %s", err)
		return nil, err
	}
	memSnapshotPath := filepath.Join(c.getChroot(), fullMemSnapshotName)
	diskSnapshotPath := filepath.Join(c.getChroot(), fullDiskSnapshotName)

	// If an older snapshot is present -- nuke it since we're writing a new one.
	disk.DeleteLocalFileIfExists(memSnapshotPath)
	disk.DeleteLocalFileIfExists(diskSnapshotPath)

	machineStart := time.Now()
	if err := c.machine.CreateSnapshot(ctx, fullMemSnapshotName, fullDiskSnapshotName); err != nil {
		log.Errorf("Error creating snapshot: %s", err)
		return nil, err
	}
	log.Debugf("VMM CreateSnapshot took %s", time.Since(machineStart))

	configJson, err := json.Marshal(c.constants)
	if err != nil {
		return nil, err
	}
	opts := &snaploader.LoadSnapshotOptions{
		ConfigurationData:   configJson,
		MemSnapshotPath:     memSnapshotPath,
		DiskSnapshotPath:    diskSnapshotPath,
		KernelImagePath:     kernelImagePath,
		InitrdImagePath:     initrdImagePath,
		ContainerFSPath:     filepath.Join(c.getChroot(), containerFSName),
		WorkspaceFSPath:     filepath.Join(c.getChroot(), workspaceFSName),
		ForceSnapshotDigest: d,
	}

	snaploaderStart := time.Now()
	snapshotDigest, err := snaploader.CacheSnapshot(ctx, c.env, instanceName, c.jailerRoot, opts)
	if err != nil {
		return nil, err
	}
	log.Debugf("snaploader.CacheSnapshot took %s", time.Since(snaploaderStart))

	resumeStart := time.Now()
	if err := c.machine.ResumeVM(ctx); err != nil {
		return nil, err
	}
	log.Debugf("VMM ResumeVM took %s", time.Since(resumeStart))

	return snapshotDigest, nil
}

func (c *FirecrackerContainer) LoadSnapshot(ctx context.Context, workspaceDirOverride, instanceName string, snapshotDigest *repb.Digest) error {
	start := time.Now()
	defer func() {
		log.Debugf("LoadSnapshot %s took %s", snapshotDigest.GetHash(), time.Since(start))
	}()

	if err := c.newID(); err != nil {
		return err
	}

	// We start firecracker with this reduced config because we will load a
	// snapshot that is already configured.
	cfg := fcclient.Config{
		SocketPath:        firecrackerSocketPath,
		DisableValidation: true,
		JailerCfg: &fcclient.JailerConfig{
			JailerBinary:   jailerBinPath,
			ChrootBaseDir:  c.jailerRoot,
			ID:             c.id,
			UID:            fcclient.Int(unix.Geteuid()),
			GID:            fcclient.Int(unix.Getegid()),
			NumaNode:       fcclient.Int(0),
			ExecFile:       firecrackerBinPath,
			ChrootStrategy: fcclient.NewNaiveChrootStrategy(""),
		},
		ForwardSignals: make([]os.Signal, 0),
	}

	loader, err := snaploader.New(ctx, c.env, c.jailerRoot, instanceName, snapshotDigest)
	if err != nil {
		return err
	}

	configurationData, err := loader.GetConfigurationData()
	if err != nil {
		return err
	}
	if err := json.Unmarshal(configurationData, &c.constants); err != nil {
		return err
	}

	if err := c.setupNetworking(ctx); err != nil {
		return err
	}

	cmd := c.getJailerCommand(ctx)
	machineOpts := []fcclient.Opt{
		fcclient.WithLogger(getLogrusLogger(c.constants.DebugMode)),
		fcclient.WithProcessRunner(cmd),
	}

	// Start Firecracker
	err = cmd.Start()
	if err != nil {
		return status.InternalErrorf("Failed starting firecracker binary: %s", err)
	}

	c.externalJailerCmd = cmd
<<<<<<< HEAD
	
=======

>>>>>>> 14075e08
	// Wait for the jailer directory to be created. We have to do this because we
	// are starting the command ourselves and loading a snapshot, rather than
	// going through the normal flow and letting the library start the cmd.
	waitUntilExists(ctx, jailerDirectoryCreationTimeout, c.getChroot())

	// Wait until jailer directory exists because the host vsock socket is created in that directory.
	if err := c.setupByteStreamProxy(); err != nil {
		return err
	}

	if err := loader.UnpackSnapshot(c.getChroot()); err != nil {
		return err
	}

	workspaceFileInChroot := filepath.Join(c.getChroot(), workspaceFSName)
	if workspaceDirOverride != "" {
		// Put the filesystem in place
		workspaceSizeBytes, err := disk.DirSize(workspaceDirOverride)
		if err != nil {
			return err
		}
		if err := ext4.DirectoryToImage(ctx, workspaceDirOverride, workspaceFileInChroot, workspaceSizeBytes+workspaceSlackBytes); err != nil {
			return err
		}
	}
	c.workspaceFSPath = workspaceFileInChroot

	machine, err := fcclient.NewMachine(ctx, cfg, machineOpts...)
	if err != nil {
		return status.InternalErrorf("Failed creating machine: %s", err)
	}
	c.machine = machine

	socketWaitStart := time.Now()
	errCh := make(chan error)
	if err := c.machine.WaitForSocket(firecrackerSocketWaitTimeout, errCh); err != nil {
		return status.InternalErrorf("timeout waiting for firecracker socket: %s", err)
	}
	log.Debugf("waitforsocket took %s", time.Since(socketWaitStart))
	if err := c.machine.LoadSnapshot(ctx, fullMemSnapshotName, fullDiskSnapshotName); err != nil {
		return status.InternalErrorf("error loading snapshot: %s", err)
	}
	if workspaceDirOverride != "" {
		// If the snapshot is being loaded with a different workspaceFS
		// then handle that now.
		if err := c.machine.UpdateGuestDrive(ctx, workspaceDriveID, workspaceFSName); err != nil {
			return status.InternalErrorf("error updating workspace drive attached to snapshot: %s", err)
		}
	}
	if err := c.machine.ResumeVM(ctx); err != nil {
		return status.InternalErrorf("error resuming VM: %s", err)
	}

	return nil
}

func nonCmdExit(err error) *interfaces.CommandResult {
	log.Errorf("nonCmdExit returning error: %s", err)
	return &interfaces.CommandResult{
		Error:    err,
		ExitCode: -2,
	}
}

func (c *FirecrackerContainer) newID() error {
	vmIdxMu.Lock()
	defer vmIdxMu.Unlock()
	u, err := uuid.NewRandom()
	if err != nil {
		return err
	}
	vmIdx += 1
	log.Debugf("Container id changing from %q (%d) to %q (%d)", c.id, c.vmIdx, u.String(), vmIdx)
	c.id = u.String()
	c.vmIdx = vmIdx

	if vmIdx > maxVMSPerHost {
		vmIdx = 0
	}

	log.Debugf("global vmIDX is now: %d", vmIdx)
	return nil
}

func (c *FirecrackerContainer) getChroot() string {
	// This path matches the path the jailer will use when jailing
	// firecracker. Because we need to copy some (snapshot) files into
	// this directory before starting firecracker, we need to compute
	// the same path.
	return filepath.Join(c.jailerRoot, "firecracker", c.id, "root")
}
	
func (c *FirecrackerContainer) getJailerCommand(ctx context.Context) *exec.Cmd {
	builder := fcclient.NewJailerCommandBuilder().
		WithBin(jailerBinPath).
		WithChrootBaseDir(c.jailerRoot).
		WithID(c.id).
		WithUID(unix.Geteuid()).
		WithGID(unix.Getegid()).
		WithNumaNode(0). // TODO(tylerw): randomize this?
		WithExecFile(firecrackerBinPath).
		WithFirecrackerArgs("--api-sock", firecrackerSocketPath)

	if c.constants.EnableNetworking {
		builder = builder.WithNetNS("/var/run/netns/" + c.id)
	}
	if c.constants.DebugMode {
		builder = builder.WithStdin(os.Stdin).WithStdout(os.Stdout).WithStderr(os.Stderr)
	}
	return builder.Build(ctx)
}

func (c *FirecrackerContainer) getConfig(ctx context.Context, containerFS, workspaceFS string) (*fcclient.Config, error) {
	bootArgs := "ro console=ttyS0 noapic reboot=k panic=1 pci=off nomodules=1 random.trust_cpu=on i8042.noaux=1 tsc=reliable ipv6.disable=1"
	if c.constants.EnableNetworking {
		bootArgs += " " + machineIPBootArgs
	}

	// End the kernel args, before passing some more args to init.
	if !c.constants.DebugMode {
		bootArgs += " quiet"
	}

	// Pass some flags to the init script.
	if c.constants.DebugMode {
		bootArgs = "--debug_mode " + bootArgs
	}
	if c.constants.EnableNetworking {
		bootArgs = "--set_default_route " + bootArgs
	}
	cfg := &fcclient.Config{
		VMID:            c.id,
		SocketPath:      firecrackerSocketPath,
		KernelImagePath: kernelImagePath,
		InitrdPath:      initrdImagePath,
		KernelArgs:      bootArgs,
		ForwardSignals:  make([]os.Signal, 0),
		Drives: []fcmodels.Drive{
			fcmodels.Drive{
				DriveID:      fcclient.String(containerDriveID),
				PathOnHost:   &containerFS,
				IsRootDevice: fcclient.Bool(false),
				IsReadOnly:   fcclient.Bool(true),
			},
			fcmodels.Drive{
				DriveID:      fcclient.String(workspaceDriveID),
				PathOnHost:   &workspaceFS,
				IsRootDevice: fcclient.Bool(false),
				IsReadOnly:   fcclient.Bool(false),
			},
		},
		VsockDevices: []fcclient.VsockDevice{
			fcclient.VsockDevice{
				Path: firecrackerVSockPath,
			},
		},
		JailerCfg: &fcclient.JailerConfig{
			JailerBinary:   jailerBinPath,
			ChrootBaseDir:  c.jailerRoot,
			ID:             c.id,
			UID:            fcclient.Int(unix.Geteuid()),
			GID:            fcclient.Int(unix.Getegid()),
			NumaNode:       fcclient.Int(0),
			ExecFile:       firecrackerBinPath,
			ChrootStrategy: fcclient.NewNaiveChrootStrategy(kernelImagePath),
		},
		MachineCfg: fcmodels.MachineConfiguration{
			VcpuCount:  fcclient.Int64(c.constants.NumCPUs),
			MemSizeMib: fcclient.Int64(c.constants.MemSizeMB),
			HtEnabled:  fcclient.Bool(false),
		},
	}

	if c.constants.EnableNetworking {
		cfg.NetworkInterfaces = []fcclient.NetworkInterface{
			{
				StaticConfiguration: &fcclient.StaticNetworkConfiguration{
					HostDevName: tapDeviceName,
					MacAddress:  tapDeviceMac,
				},
			},
		}
	}
	if c.constants.DebugMode {
		cfg.JailerCfg.Stdout = os.Stdout
		cfg.JailerCfg.Stderr = os.Stderr
		cfg.JailerCfg.Stdin = os.Stdin
	}
	return cfg, nil
}

func copyStaticFiles(ctx context.Context, workingDir string) error {
	locateBinariesOnce.Do(func() {
		initrdImagePath, locateBinariesError = putFileIntoDir(ctx, "vmsupport/bin/initrd.cpio", workingDir, 0755)
		if locateBinariesError != nil {
			return
		}
		kernelImagePath, locateBinariesError = putFileIntoDir(ctx, "vmsupport/bin/vmlinux", workingDir, 0755)
		if locateBinariesError != nil {
			return
		}
		firecrackerBinPath, locateBinariesError = exec.LookPath("firecracker")
		if locateBinariesError != nil {
			return
		}
		jailerBinPath, locateBinariesError = exec.LookPath("jailer")
	})
	return locateBinariesError
}

// copyOutputsToWorkspace copies output files from the workspace filesystem
// image to the local filesystem workdir. It will not overwrite existing files
// and it will skip copying rootfs-overlay files. Callers should ensure that
// data has already been synced to the workspace filesystem and the VM has
// been paused before calling this.
func (c *FirecrackerContainer) copyOutputsToWorkspace(ctx context.Context) error {
	start := time.Now()
	defer func() {
		log.Debugf("copyOutputsToWorkspace took %s", time.Since(start))
	}()
	if exists, err := disk.FileExists(c.workspaceFSPath); err != nil || !exists {
		return status.FailedPreconditionErrorf("workspacefs path %q not found", c.workspaceFSPath)
	}
	if exists, err := disk.FileExists(c.actionWorkingDir); err != nil || !exists {
		return status.FailedPreconditionErrorf("actionWorkingDir path %q not found", c.actionWorkingDir)
	}

	unpackDir, err := os.MkdirTemp(c.jailerRoot, "unpacked-workspacefs-*")
	if err != nil {
		return err
	}
	defer os.RemoveAll(unpackDir) // clean up

	if err := ext4.ImageToDirectory(ctx, c.workspaceFSPath, unpackDir); err != nil {
		return err
	}
	walkErr := fs.WalkDir(os.DirFS(unpackDir), ".", func(path string, d fs.DirEntry, err error) error {
		// Skip filesystem layerfs write-layer files.
		if strings.HasPrefix(path, "bbvmroot/") || strings.HasPrefix(path, "bbvmwork/") {
			return nil
		}
		targetLocation := filepath.Join(c.actionWorkingDir, path)
		alreadyExists, err := disk.FileExists(targetLocation)
		if err != nil {
			return err
		}
		if !alreadyExists {
			if d.IsDir() {
				return disk.EnsureDirectoryExists(filepath.Join(c.actionWorkingDir, path))
			}
			return os.Rename(filepath.Join(unpackDir, path), targetLocation)
		}
		return nil
	})
	return walkErr
}

func (c *FirecrackerContainer) setupNetworking(ctx context.Context) error {
	if !c.constants.EnableNetworking {
		return nil
	}

	// Setup masquerading on the host if it isn't already.
	var masqueradingErr error
	masqueradingOnce.Do(func() {
		masqueradingErr = networking.EnableMasquerading(ctx)
	})
	if masqueradingErr != nil {
		return masqueradingErr
	}

	if err := networking.CreateNetNamespace(ctx, c.id); err != nil {
		return err
	}
	if err := networking.CreateTapInNamespace(ctx, c.id, tapDeviceName); err != nil {
		return err
	}
	if err := networking.ConfigureTapInNamespace(ctx, c.id, tapDeviceName, tapAddr); err != nil {
		return err
	}
	if err := networking.BringUpTapInNamespace(ctx, c.id, tapDeviceName); err != nil {
		return err
	}
	if err := networking.SetupVethPair(ctx, c.id, vmIP, c.vmIdx); err != nil {
		return err
	}
	return nil
}

func (c *FirecrackerContainer) setupByteStreamProxy() error {
	if c.bsProxy != nil {
		return nil
	}

	vsockServerPath := filepath.Join(c.getChroot(), firecrackerVSockPath) + "_" + strconv.Itoa(byteStreamProxyPort)
	if err := os.MkdirAll(filepath.Dir(vsockServerPath), 0755); err != nil {
		return err
	}
	c.bsProxy = newBSProxy(vsockServerPath, c.env.GetByteStreamClient())
	if err := c.bsProxy.Start(); err != nil {
		return status.InternalErrorf("Could not start ByteStreamServer proxy: %s", err)
	}
	return nil
}

func (c *FirecrackerContainer) cleanupNetworking(ctx context.Context) error {
	if !c.constants.EnableNetworking {
		return nil
	}
	if err := networking.RemoveNetNamespace(ctx, c.id); err != nil {
		return err
	}
	return networking.DeleteRoute(ctx, c.vmIdx)
}

func (c *FirecrackerContainer) SetTaskFileSystemLayout(fsLayout *container.FileSystemLayout) {
	c.fsLayout = fsLayout
}

// Run the given command within the container and remove the container after
// it is done executing.
//
// It is approximately the same as calling PullImageIfNecessary, Create,
// Exec, then Remove.
func (c *FirecrackerContainer) Run(ctx context.Context, command *repb.Command, actionWorkingDir string, creds container.PullCredentials) *interfaces.CommandResult {
	start := time.Now()
	defer func() {
		log.Debugf("Run took %s", time.Since(start))
	}()

	snapDigest, err := c.ConfigurationHash()
	if err != nil {
		return nonCmdExit(err)
	}

	startedFromSnapshot := false
	// See if we can lookup a cached snapshot to run from; if not, it's not
	// a huge deal, we can start a new VM and create one.
	if c.allowSnapshotStart {
		if err := c.LoadSnapshot(ctx, actionWorkingDir, "" /*=instanceName*/, snapDigest); err == nil {
			startedFromSnapshot = true
			log.Debugf("Started from snapshot %s/%d!", snapDigest.GetHash(), snapDigest.GetSizeBytes())
		}
	}

	// If a snapshot was already loaded, then c.machine will be set, so
	// there's no need to Create the machine.
	if c.machine == nil {
		if err := container.PullImageIfNecessary(ctx, c.env, c.imageCacheAuth, c, creds, c.containerImage); err != nil {
			return nonCmdExit(err)
		}

		if err := c.Create(ctx, actionWorkingDir); err != nil {
			return nonCmdExit(err)
		}

		if c.allowSnapshotStart && !startedFromSnapshot {
			// save the workspaceFSPath in a local variable and null it out
			// before saving the snapshot so it's not uploaded.
			wsPath := c.workspaceFSPath
			c.workspaceFSPath = ""
			if _, err := c.SaveSnapshot(ctx, "" /*=instanceName*/, snapDigest); err != nil {
				return nonCmdExit(err)
			}
			c.workspaceFSPath = wsPath
			log.Debugf("Saved snapshot %s/%d for next run", snapDigest.GetHash(), snapDigest.GetSizeBytes())
		}
	}

	defer c.Remove(ctx)

	cmdResult := c.Exec(ctx, command, nil /*=stdin*/, nil /*=stdout*/)
	return cmdResult
}

// Create creates a new VM and starts a top-level process inside it listening
// for commands to execute.
func (c *FirecrackerContainer) Create(ctx context.Context, actionWorkingDir string) error {
	start := time.Now()
	defer func() {
		log.Debugf("Create took %s", time.Since(start))
	}()
	c.actionWorkingDir = actionWorkingDir
	workspaceSizeBytes, err := disk.DirSize(c.actionWorkingDir)
	if err != nil {
		return err
	}

	containerHome, err := os.MkdirTemp(c.jailerRoot, "fc-container-*")
	if err != nil {
		return err
	}
	wsPath := filepath.Join(containerHome, workspaceFSName)
	if err := ext4.DirectoryToImage(ctx, c.actionWorkingDir, wsPath, workspaceSizeBytes+workspaceSlackBytes); err != nil {
		return err
	}
	c.workspaceFSPath = wsPath

	log.Debugf("c.containerFSPath: %q", c.containerFSPath)
	log.Debugf("c.workspaceFSPath: %q", c.workspaceFSPath)
	log.Debugf("getChroot() is %q", c.getChroot())
	fcCfg, err := c.getConfig(ctx, c.containerFSPath, c.workspaceFSPath)
	if err != nil {
		return err
	}

	if err := c.setupNetworking(ctx); err != nil {
		return err
	}

	if err := c.setupByteStreamProxy(); err != nil {
		return err
	}

	machineOpts := []fcclient.Opt{
		fcclient.WithLogger(getLogrusLogger(c.constants.DebugMode)),
		fcclient.WithProcessRunner(c.getJailerCommand(ctx)),
	}

	m, err := fcclient.NewMachine(ctx, *fcCfg, machineOpts...)
	if err != nil {
		return status.InternalErrorf("Failed creating machine: %s", err)
	}
	if err := m.Start(ctx); err != nil {
		return status.InternalErrorf("Failed starting machine: %s", err)
	}
	c.machine = m
	return nil
}

func (c FirecrackerContainer) SendExecRequestToGuest(ctx context.Context, req *vmxpb.ExecRequest) (*vmxpb.ExecResponse, error) {
	c.bsProxy.SetExecutionContext(ctx)

	dialCtx, cancel := context.WithTimeout(ctx, vSocketDialTimeout)
	defer cancel()

	vsockPath := filepath.Join(c.getChroot(), firecrackerVSockPath)
	conn, err := vsock.SimpleGRPCDial(dialCtx, vsockPath)
	if err != nil {
		return nil, err
	}
	defer conn.Close()

	execClient := vmxpb.NewExecClient(conn)
	rsp, err := execClient.Exec(ctx, req)
	if err != nil {
		return nil, err
	}
	return rsp, err
}

// Exec runs a command inside a container, with the same working dir set when
// creating the container.
// If stdin is non-nil, the contents of stdin reader will be piped to the stdin of
// the executed process.
// If stdout is non-nil, the stdout of the executed process will be written to the
// stdout writer.
func (c *FirecrackerContainer) Exec(ctx context.Context, cmd *repb.Command, stdin io.Reader, stdout io.Writer) *interfaces.CommandResult {
	start := time.Now()
	defer func() {
		log.Debugf("Exec took %s", time.Since(start))
	}()

	result := &interfaces.CommandResult{
		CommandDebugString: fmt.Sprintf("(firecracker) %s", cmd.GetArguments()),
		ExitCode:           commandutil.NoExitCode,
	}

	execRequest := &vmxpb.ExecRequest{
		Arguments:        cmd.GetArguments(),
		WorkingDirectory: "/workspace/",
	}
	if c.fsLayout != nil {
		execRequest.CasfsConfiguration = &vmxpb.CASFSConfiguration{
			FileSystemLayout: &vmxpb.FileSystemLayout{
				RemoteInstanceName: c.fsLayout.RemoteInstanceName,
				Inputs:             c.fsLayout.Inputs,
			},
		}
		execRequest.WorkingDirectory = "/casfs/"
	}
	for _, ev := range cmd.GetEnvironmentVariables() {
		execRequest.EnvironmentVariables = append(execRequest.EnvironmentVariables, &vmxpb.ExecRequest_EnvironmentVariable{
			Name: ev.GetName(), Value: ev.GetValue(),
		})
	}

	rsp, err := c.SendExecRequestToGuest(ctx, execRequest)
	if err != nil {
		result.Error = err
		return result
	}

	// Command was successful, let's unpack the files back to our
	// workspace directory now.
	if err := c.machine.PauseVM(ctx); err != nil {
		result.Error = status.InternalErrorf("error pausing VM: %s", err)
		return result
	}

	copyOutputsErr := c.copyOutputsToWorkspace(ctx)
	if err := c.machine.ResumeVM(ctx); err != nil {
		result.Error = status.InternalErrorf("error resuming VM: %s", err)
		return result
	}

	if copyOutputsErr != nil {
		result.Error = err
		return result
	}

	result.ExitCode = int(rsp.GetExitCode())
	result.Stdout = rsp.GetStdout()
	result.Stderr = rsp.GetStderr()
	return result
}

func (c *FirecrackerContainer) IsImageCached(ctx context.Context) (bool, error) {
	diskImagePath, err := containerutil.CachedDiskImagePath(c.jailerRoot, c.containerImage)
	if err != nil {
		return false, err
	}
	if diskImagePath != "" {
		c.containerFSPath = diskImagePath
	}
	return diskImagePath != "", nil
}

// PullImage pulls the container image from the remote. It always
// re-authenticates the request, but may serve the image from a local cache
// in order to avoid re-downloading the image.
func (c *FirecrackerContainer) PullImage(ctx context.Context, creds container.PullCredentials) error {
	start := time.Now()
	defer func() {
		log.Debugf("PullImage took %s", time.Since(start))
	}()
	if c.containerFSPath != "" {
		return nil
	}
	containerFSPath, err := containerutil.CreateDiskImage(ctx, c.jailerRoot, c.containerImage, creds)
	if err != nil {
		return err
	}
	c.containerFSPath = containerFSPath

	// TODO(tylerw): support loading a VM from snapshot instead for speed.
	return nil
}

// Remove kills any processes currently running inside the container and
// removes any resources associated with the container itself.
func (c *FirecrackerContainer) Remove(ctx context.Context) error {
	start := time.Now()
	defer func() {
		log.Debugf("Remove took %s", time.Since(start))
	}()

	if err := c.machine.Shutdown(ctx); err != nil {
		log.Errorf("Error shutting down machine: %s", err)
	}
	if err := c.machine.StopVMM(); err != nil {
		log.Errorf("Error stopping VM: %s", err)
	}
	if err := c.cleanupNetworking(ctx); err != nil {
		log.Errorf("Error cleaning up networking: %s", err)
	}
	if err := os.RemoveAll(filepath.Dir(c.workspaceFSPath)); err != nil {
		log.Errorf("Error removing workspace fs: %s", err)
	}
	if err := os.RemoveAll(filepath.Dir(c.getChroot())); err != nil {
		log.Errorf("Error removing chroot: %s", err)
	}
	if c.bsProxy != nil {
		c.bsProxy.Stop()
	}
	return nil
}

// Pause freezes a container so that it no longer consumes CPU resources.
func (c *FirecrackerContainer) Pause(ctx context.Context) error {
	start := time.Now()
	defer func() {
		log.Debugf("Pause took %s", time.Since(start))
	}()
	snapshotDigest, err := c.SaveSnapshot(ctx, "" /*=instanceName*/, nil /*=digest*/)
	if err != nil {
		log.Errorf("Error saving snapshot: %s", err)
		return err
	}
	c.pausedSnapshotDigest = snapshotDigest

	if err := c.Remove(ctx); err != nil {
		log.Errorf("Error cleaning up after pause: %s", err)
	}
	return nil
}

// Unpause un-freezes a container so that it can be used to execute commands.
func (c *FirecrackerContainer) Unpause(ctx context.Context) error {
	start := time.Now()
	defer func() {
		log.Debugf("Unpause took %s", time.Since(start))
	}()

	return c.LoadSnapshot(ctx, "" /*=workspaceOverride*/, "" /*=instanceName*/, c.pausedSnapshotDigest)
}

// Wait waits until the underlying VM exits. It returns an error if one is
// encountered while waiting.
func (c *FirecrackerContainer) Wait(ctx context.Context) error {
	if c.externalJailerCmd != nil {
		return c.externalJailerCmd.Wait()
	}
	return c.machine.Wait(ctx)
}

func (c *FirecrackerContainer) Stats(ctx context.Context) (*container.Stats, error) {
	return &container.Stats{}, nil
}<|MERGE_RESOLUTION|>--- conflicted
+++ resolved
@@ -251,11 +251,7 @@
 func getLogrusLogger(debugMode bool) *logrus.Entry {
 	logrusLogger := logrus.New()
 	logrusLogger.SetLevel(logrus.ErrorLevel)
-<<<<<<< HEAD
-	if debugMode || true {
-=======
 	if debugMode {
->>>>>>> 14075e08
 		logrusLogger.SetLevel(logrus.TraceLevel)
 	}
 	return logrus.NewEntry(logrusLogger)
@@ -416,11 +412,7 @@
 	// is loaded. This slightly breaks the firecracker SDK's "Wait()"
 	// method, so in that case we wait for the external jailer command
 	// to finish, rather than calling "Wait()" on the sdk machine object.
-<<<<<<< HEAD
 	externalJailerCmd      *exec.Cmd
-=======
-	externalJailerCmd *exec.Cmd
->>>>>>> 14075e08
 }
 
 // ConfigurationHash returns a digest that can be used to look up or save a
@@ -604,11 +596,6 @@
 	}
 
 	c.externalJailerCmd = cmd
-<<<<<<< HEAD
-	
-=======
-
->>>>>>> 14075e08
 	// Wait for the jailer directory to be created. We have to do this because we
 	// are starting the command ourselves and loading a snapshot, rather than
 	// going through the normal flow and letting the library start the cmd.
