--- conflicted
+++ resolved
@@ -550,17 +550,7 @@
 	}
 
 	if props.RecycleRunner {
-<<<<<<< HEAD
-		if user == nil {
-			return nil, status.InvalidArgumentError(
-				"runner recycling is not supported for anonymous builds " +
-					`(recycling was requested via platform property "recycle-runner=true")`)
-		}
-
 		r, err := p.take(ctx, &query{
-=======
-		r := p.take(&query{
->>>>>>> 17d796a9
 			User:           user,
 			ContainerImage: props.ContainerImage,
 			WorkflowID:     props.WorkflowID,
