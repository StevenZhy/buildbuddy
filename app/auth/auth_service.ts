--- conflicted
+++ resolved
@@ -93,15 +93,7 @@
     let user = new User();
     user.displayUser = response.displayUser as user_id.DisplayUser;
     user.groups = response.userGroup as grp.Group[];
-<<<<<<< HEAD
-    let selectedGroupId = window.localStorage.getItem(SELECTED_GROUP_ID_LOCAL_STORAGE_KEY);
-    if (user.groups.length > 0) {
-      user.selectedGroup =
-        (selectedGroupId && user.groups.find((group) => group.id === selectedGroupId)) ||
-        user.groups.find((group) => group.urlIdentifier) ||
-        user.groups.find((group) => group.ownedDomain) ||
-        user.groups[0];
-    }
+    user.selectedGroup = response.userGroup.find((group) => group.id === response.selectedGroupId) as grp.Group;
     user.allowedRpcs = new Set(
       response.allowedRpc.map(
         // Ensure RPC names are lowerCamelCase so that they match the RPC names
@@ -109,9 +101,6 @@
         (name) => (name[0].toLowerCase() + name.substring(1)) as BuildBuddyServiceRpcName
       )
     );
-=======
-    user.selectedGroup = response.userGroup.find((group) => group.id === response.selectedGroupId) as grp.Group;
->>>>>>> 90cb2c31
     return user;
   }
 
